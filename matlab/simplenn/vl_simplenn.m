--- conflicted
+++ resolved
@@ -288,7 +288,6 @@
 % -------------------------------------------------------------------------
 
 for i=1:n
-<<<<<<< HEAD
     if opts.skipForward, break; end;
     l = net.layers{i} ;
     res(i).time = tic ;
@@ -366,6 +365,7 @@
             res(i+1).x = vl_nnpdist(res(i).x, l.class, l.p, ...
                 'noRoot', l.noRoot, ...
                 'epsilon', l.epsilon, ...
+                'instanceWeights', l.instanceWeights, ...
                 'aggregate', l.aggregate, ...
                 'normed', l.normed, ...
                 'hinge', l.hinge, ...
@@ -379,13 +379,14 @@
     end
     
     % optionally forget intermediate results
-    forget = opts.conserveMemory & ~(doder & n >= backPropLim) ;
+    needsBProp = doder && i >= backPropLim;
+    forget = opts.conserveMemory && ~needsBProp ;
     if i > 1
         lp = net.layers{i-1} ;
         % forget RELU input, even for BPROP
-        forget = forget & (~doder | (strcmp(l.type, 'relu') & ~lp.precious)) ;
-        forget = forget & ~(strcmp(lp.type, 'loss') || strcmp(lp.type, 'softmaxloss')) ;
-        forget = forget & ~lp.precious ;
+        forget = forget && (~needsBProp || (strcmp(l.type, 'relu') && ~lp.precious)) ;
+        forget = forget && ~(strcmp(lp.type, 'loss') || strcmp(lp.type, 'softmaxloss')) ;
+        forget = forget && ~lp.precious ;
     end
     if forget
         res(i).x = [] ;
@@ -395,105 +396,6 @@
         wait(gpuDevice) ;
     end
     res(i).time = toc(res(i).time) ;
-=======
-  if opts.skipForward, break; end;
-  l = net.layers{i} ;
-  res(i).time = tic ;
-  switch l.type
-    case 'conv'
-      res(i+1).x = vl_nnconv(res(i).x, l.weights{1}, l.weights{2}, ...
-        'pad', l.pad, ...
-        'stride', l.stride, ...
-        l.opts{:}, ...
-        cudnn{:}) ;
-
-    case 'convt'
-      res(i+1).x = vl_nnconvt(res(i).x, l.weights{1}, l.weights{2}, ...
-        'crop', l.crop, ...
-        'upsample', l.upsample, ...
-        'numGroups', l.numGroups, ...
-        l.opts{:}, ...
-        cudnn{:}) ;
-
-    case 'pool'
-      res(i+1).x = vl_nnpool(res(i).x, l.pool, ...
-        'pad', l.pad, 'stride', l.stride, ...
-        'method', l.method, ...
-        l.opts{:}, ...
-        cudnn{:}) ;
-
-    case {'normalize', 'lrn'}
-      res(i+1).x = vl_nnnormalize(res(i).x, l.param) ;
-
-    case 'softmax'
-      res(i+1).x = vl_nnsoftmax(res(i).x) ;
-
-    case 'loss'
-      res(i+1).x = vl_nnloss(res(i).x, l.class) ;
-
-    case 'softmaxloss'
-      res(i+1).x = vl_nnsoftmaxloss(res(i).x, l.class) ;
-
-    case 'relu'
-      if l.leak > 0, leak = {'leak', l.leak} ; else leak = {} ; end
-      res(i+1).x = vl_nnrelu(res(i).x,[],leak{:}) ;
-
-    case 'sigmoid'
-      res(i+1).x = vl_nnsigmoid(res(i).x) ;
-
-    case 'noffset'
-      res(i+1).x = vl_nnnoffset(res(i).x, l.param) ;
-
-    case 'spnorm'
-      res(i+1).x = vl_nnspnorm(res(i).x, l.param) ;
-
-    case 'dropout'
-      if testMode
-        res(i+1).x = res(i).x ;
-      else
-        [res(i+1).x, res(i+1).aux] = vl_nndropout(res(i).x, 'rate', l.rate) ;
-      end
-
-    case 'bnorm'
-      if testMode
-        res(i+1).x = vl_nnbnorm(res(i).x, l.weights{1}, l.weights{2}, 'moments', l.weights{3}) ;
-      else
-        res(i+1).x = vl_nnbnorm(res(i).x, l.weights{1}, l.weights{2}) ;
-      end
-
-    case 'pdist'
-      res(i+1).x = vl_nnpdist(res(i).x, l.class, l.p, ...
-        'noRoot', l.noRoot, ...
-        'epsilon', l.epsilon, ...
-        'aggregate', l.aggregate, ...
-        'instanceWeights', l.instanceWeights) ;
-
-    case 'custom'
-      res(i+1) = l.forward(l, res(i), res(i+1)) ;
-
-    otherwise
-      error('Unknown layer type ''%s''.', l.type) ;
-  end
-
-  % optionally forget intermediate results
-  needsBProp = doder && i >= backPropLim;
-  forget = opts.conserveMemory && ~needsBProp ;
-  if i > 1
-    lp = net.layers{i-1} ;
-    % forget RELU input, even for BPROP
-    forget = forget && (~needsBProp || (strcmp(l.type, 'relu') && ~lp.precious)) ;
-    forget = forget && ~(strcmp(lp.type, 'loss') || strcmp(lp.type, 'softmaxloss')) ;
-    forget = forget && ~lp.precious ;
-  end
-  if forget
-    res(i).x = [] ;
-  end
-
-  if gpuMode && opts.sync
-    wait(gpuDevice) ;
-  end
-  res(i).time = toc(res(i).time) ;
->>>>>>> 11d0b2d2
 end
 
 % -------------------------------------------------------------------------
@@ -501,9 +403,8 @@
 % -------------------------------------------------------------------------
 
 if doder
-<<<<<<< HEAD
     res(n+1).dzdx = dzdy ;
-    for i=n:-1:max(1, n-opts.backPropDepth+1)
+    for i=n:-1:backPropLim
         l = net.layers{i} ;
         res(i).backwardTime = tic ;
         switch l.type
@@ -598,6 +499,7 @@
                     l.p, res(i+1).dzdx, ...
                     'noRoot', l.noRoot, ...
                     'epsilon', l.epsilon, ...
+                    'instanceWeights', l.instanceWeights, ...
                     'aggregate', l.aggregate, ...
                     'normed', l.normed, ...
                     'hinge', l.hinge, ...
@@ -618,108 +520,18 @@
                     end
                 end
                 dzdw = [] ;
-=======
-  res(n+1).dzdx = dzdy ;
-  for i=n:-1:backPropLim
-    l = net.layers{i} ;
-    res(i).backwardTime = tic ;
-    switch l.type
-
-      case 'conv'
-        [res(i).dzdx, dzdw{1}, dzdw{2}] = ...
-          vl_nnconv(res(i).x, l.weights{1}, l.weights{2}, res(i+1).dzdx, ...
-          'pad', l.pad, ...
-          'stride', l.stride, ...
-          l.opts{:}, ...
-          cudnn{:}) ;
-
-      case 'convt'
-        [res(i).dzdx, dzdw{1}, dzdw{2}] = ...
-          vl_nnconvt(res(i).x, l.weights{1}, l.weights{2}, res(i+1).dzdx, ...
-          'crop', l.crop, ...
-          'upsample', l.upsample, ...
-          'numGroups', l.numGroups, ...
-          l.opts{:}, ...
-          cudnn{:}) ;
-
-      case 'pool'
-        res(i).dzdx = vl_nnpool(res(i).x, l.pool, res(i+1).dzdx, ...
-                                'pad', l.pad, 'stride', l.stride, ...
-                                'method', l.method, ...
-                                l.opts{:}, ...
-                                cudnn{:}) ;
-
-      case {'normalize', 'lrn'}
-        res(i).dzdx = vl_nnnormalize(res(i).x, l.param, res(i+1).dzdx) ;
-
-      case 'softmax'
-        res(i).dzdx = vl_nnsoftmax(res(i).x, res(i+1).dzdx) ;
-
-      case 'loss'
-        res(i).dzdx = vl_nnloss(res(i).x, l.class, res(i+1).dzdx) ;
-
-      case 'softmaxloss'
-        res(i).dzdx = vl_nnsoftmaxloss(res(i).x, l.class, res(i+1).dzdx) ;
-
-      case 'relu'
-        if l.leak > 0, leak = {'leak', l.leak} ; else leak = {} ; end
-        if ~isempty(res(i).x)
-          res(i).dzdx = vl_nnrelu(res(i).x, res(i+1).dzdx, leak{:}) ;
-        else
-          % if res(i).x is empty, it has been optimized away, so we use this
-          % hack (which works only for ReLU):
-          res(i).dzdx = vl_nnrelu(res(i+1).x, res(i+1).dzdx, leak{:}) ;
->>>>>>> 11d0b2d2
         end
         if opts.conserveMemory && ~net.layers{i}.precious && i ~= n
             res(i+1).dzdx = [] ;
             res(i+1).x = [] ;
         end
-<<<<<<< HEAD
         if gpuMode && opts.sync
             wait(gpuDevice) ;
-=======
-
-      case 'bnorm'
-        [res(i).dzdx, dzdw{1}, dzdw{2}, dzdw{3}] = ...
-          vl_nnbnorm(res(i).x, l.weights{1}, l.weights{2}, res(i+1).dzdx) ;
-        % multiply the moments update by the number of images in the batch
-        % this is required to make the update additive for subbatches
-        % and will eventually be normalized away
-        dzdw{3} = dzdw{3} * size(res(i).x,4) ;
-
-      case 'pdist'
-        res(i).dzdx = vl_nnpdist(res(i).x, l.class, ...
-          l.p, res(i+1).dzdx, ...
-          'noRoot', l.noRoot, ...
-          'epsilon', l.epsilon, ...
-          'aggregate', l.aggregate, ...
-          'instanceWeights', l.instanceWeights) ;
-
-      case 'custom'
-        res(i) = l.backward(l, res(i), res(i+1)) ;
-
-    end % layers
-
-    switch l.type
-      case {'conv', 'convt', 'bnorm'}
-        if ~opts.accumulate
-          res(i).dzdw = dzdw ;
-        else
-          for j=1:numel(dzdw)
-            res(i).dzdw{j} = res(i).dzdw{j} + dzdw{j} ;
-          end
->>>>>>> 11d0b2d2
         end
         res(i).backwardTime = toc(res(i).backwardTime) ;
     end
-<<<<<<< HEAD
-=======
-    res(i).backwardTime = toc(res(i).backwardTime) ;
-  end
-  if i > 1 && i == backPropLim && opts.conserveMemory && ~net.layers{i}.precious
-    res(i).dzdx = [] ;
-    res(i).x = [] ;
-  end
->>>>>>> 11d0b2d2
+    if i > 1 && i == backPropLim && opts.conserveMemory && ~net.layers{i}.precious
+        res(i).dzdx = [] ;
+        res(i).x = [] ;
+    end
 end