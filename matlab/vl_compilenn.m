--- conflicted
+++ resolved
@@ -409,11 +409,7 @@
     end
 
   case {'glnxa64'}
-<<<<<<< HEAD
-    flags.nvcc{end+1} = '-Xcompiler -mssse3,-ffast-math' ;
-=======
     flags.nvcc{end+1} = '-Xcompiler -fpic,-mssse3,-ffast-math' ;
->>>>>>> 755a1bc4
     flags.mexcc{end+1} = 'CXXOPTIMFLAGS=$CXXOPTIMFLAGS -mssse3 -ftree-vect-loop-version -ffast-math -funroll-all-loops' ;
     flags.mexcu{end+1} = 'CXXOPTIMFLAGS=$CXXOPTIMFLAGS -Xcompiler -mssse3,-ftree-vect-loop-version,-ffast-math,-funroll-all-loops' ;
 
