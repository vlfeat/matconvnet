function vl_compilenn(varargin)
%VL_COMPILENN Compile the MatConvNet toolbox.
%   The `vl_compilenn()` function compiles the MEX files in the
%   MatConvNet toolbox. See below for the requirements for compiling
%   CPU and GPU code, respectively.
%
%   `vl_compilenn('OPTION', ARG, ...)` accepts the following options:
%
%   `EnableGpu`:: `false`
%      Set to true in order to enable GPU support.
%
%   `Verbose`:: 0
%      Set the verbosity level (0, 1 or 2).
%
%   `Debug`:: `false`
%      Set to true to compile the binaries with debugging
%      information.
%
%   `CudaMethod`:: Linux & Mac OS X: `mex`; Windows: `nvcc`
%      Choose the method used to compile the CUDA code. There are two
%      methods:
%
%      * The **`mex`** method uses the MATLAB MEX command with the
%        configuration file
%        `<MatConvNet>/matlab/src/config/mex_CUDA_<arch>.[sh/xml]`
%        This configuration file is in XML format since MATLAB 8.3
%        (R2014a) and is a Shell script for earlier versions. This
%        is, principle, the preferred method as it uses the
%        MATLAB-sanctioned compiler options.
%
%      * The **`nvcc`** method calls the NVIDIA CUDA compiler `nvcc`
%        directly to compile CUDA source code into object files.
%
%        This method allows to use a CUDA toolkit version that is not
%        the one that officially supported by a particular MATALB
%        version (see below). It is also the default method for
%        compilation under Windows and with CuDNN.
%
%   `CudaRoot`:: guessed automatically
%      This option specifies the path to the CUDA toolkit to use for
%      compilation.
%
%   `EnableImreadJpeg`:: `true`
%      Set this option to `true` to compile `vl_imreadjpeg`.
%
%   `EnableDouble`:: `true`
%      Set this optino to `true` to compile the support for DOUBLE
%      data types.
%
%   `ImageLibrary`:: `libjpeg` (Linux), `gdiplus` (Windows), `quartz` (Mac)
%      The image library to use for `vl_impreadjpeg`.
%
%   `ImageLibraryCompileFlags`:: platform dependent
%      A cell-array of additional flags to use when compiling
%      `vl_imreadjpeg`.
%
%   `ImageLibraryLinkFlags`:: platform dependent
%      A cell-array of additional flags to use when linking
%      `vl_imreadjpeg`.
%
%   `EnableCudnn`:: `false`
%      Set to `true` to compile CuDNN support. See CuDNN
%      documentation for the Hardware/CUDA version requirements.
%
%   `CudnnRoot`:: `'local/'`
%      Directory containing the unpacked binaries and header files of
%      the CuDNN library.
%
%   ## Compiling the CPU code
%
%   By default, the `EnableGpu` option is switched to off, such that
%   the GPU code support is not compiled in.
%
%   Generally, you only need a C/C++ compiler (usually Xcode, GCC or
%   Visual Studio for Mac, Linux, and Windows respectively). The
%   compiler can be setup in MATLAB using the
%
%      mex -setup
%
%   command.
%
%   ## Compiling the GPU code
%
%   In order to compile the GPU code, set the `EnableGpu` option to
%   `true`. For this to work you will need:
%
%   * To satisfy all the requirement to compile the CPU code (see
%     above).
%
%   * A NVIDIA GPU with at least *compute capability 2.0*.
%
%   * The *MATALB Parallel Computing Toolbox*. This can be purchased
%     from Mathworks (type `ver` in MATLAB to see if this toolbox is
%     already comprised in your MATLAB installation; it often is).
%
%   * A copy of the *CUDA Devkit*, which can be downloaded for free
%     from NVIDIA. Note that each MATLAB version requires a
%     particular CUDA Devkit version:
%
%     | MATLAB version | Release | CUDA Devkit  |
%     |----------------|---------|--------------|
%     | 8.2            | 2013b   | 5.5          |
%     | 8.3            | 2014a   | 5.5          |
%     | 8.4            | 2014b   | 6.0          |
%     | 8.6            | 2015b   | Latest(>7.0) |
%
%     A different versions of CUDA may work using the hack described
%     above (i.e. setting the `CudaMethod` to `nvcc`).
%
%   The following configurations have been tested successfully:
%
%   * Windows 7 x64, MATLAB R2014a, Visual C++ 2010, 2013 and CUDA Toolkit
%     6.5. VS 2015 CPU version only (not supported by CUDA Toolkit yet).
%   * Windows 8 x64, MATLAB R2014a, Visual C++ 2013 and CUDA
%     Toolkit 6.5.
%   * Mac OS X 10.9 and 10.10, MATLAB R2013a and R2013b, Xcode, CUDA
%     Toolkit 5.5.
%   * GNU/Linux, MATALB R2014a/R2015a/R2015b, gcc/g++, CUDA Toolkit 5.5/6.5/7.5.
%
%   Compilation on Windows with MinGW compiler (the default mex compiler in
%   Matlab) is not supported. For Windows, please reconfigure mex to use
%   Visual Studio C/C++ compiler.
%   Furthermore your GPU card must have ComputeCapability >= 2.0 (see
%   output of `gpuDevice()`) in order to be able to run the GPU code.
%   To change the compute capabilities, for `mex` `CudaMethod` edit
%   the particular config file.  For the 'nvcc' method, compute
%   capability is guessed based on the GPUDEVICE output. You can
%   override it by setting the 'CudaArch' parameter (e.g. in case of
%   multiple GPUs with various architectures).
%
%   See also: [Compliling MatConvNet](../install.md#compiling),
%   [Compiling MEX files containing CUDA
%   code](http://mathworks.com/help/distcomp/run-mex-functions-containing-cuda-code.html),
%   `vl_setup()`, `vl_imreadjpeg()`.

% Copyright (C) 2014-16 Karel Lenc and Andrea Vedaldi.
% All rights reserved.
%
% This file is part of the VLFeat library and is made available under
% the terms of the BSD license (see the COPYING file).

% Get MatConvNet root directory
root = fileparts(fileparts(mfilename('fullpath'))) ;
addpath(fullfile(root, 'matlab')) ;

% --------------------------------------------------------------------
%                                                        Parse options
% --------------------------------------------------------------------

opts.enableGpu        = false;
opts.enableImreadJpeg = true;
opts.enableCudnn      = false;
opts.enableDouble     = true;
opts.imageLibrary = [] ;
opts.imageLibraryCompileFlags = {} ;
opts.imageLibraryLinkFlags = [] ;
opts.verbose          = 0;
opts.debug            = false;
opts.cudaMethod       = [] ;
opts.cudaRoot         = [] ;
opts.cudaArch         = [] ;
opts.defCudaArch      = [...
  '-gencode=arch=compute_20,code=\"sm_20,compute_20\" '...
  '-gencode=arch=compute_30,code=\"sm_30,compute_30\"'];
opts.cudnnRoot        = 'local/cudnn' ;
opts = vl_argparse(opts, varargin);

% --------------------------------------------------------------------
%                                                     Files to compile
% --------------------------------------------------------------------

arch = computer('arch') ;
if isempty(opts.imageLibrary)
  switch arch
    case 'glnxa64', opts.imageLibrary = 'libjpeg' ;
    case 'maci64', opts.imageLibrary = 'quartz' ;
    case 'win64', opts.imageLibrary = 'gdiplus' ;
  end
end
if isempty(opts.imageLibraryLinkFlags)
  switch opts.imageLibrary
    case 'libjpeg', opts.imageLibraryLinkFlags = {'-ljpeg'} ;
    case 'quartz', opts.imageLibraryLinkFlags = {'LDFLAGS=$LDFLAGS -framework Cocoa -framework ImageIO'} ;
    case 'gdiplus', opts.imageLibraryLinkFlags = {'-lgdiplus'} ;
  end
end

lib_src = {} ;
mex_src = {} ;

% Files that are compiled as CPP or CU depending on whether GPU support
% is enabled.
if opts.enableGpu, ext = 'cu' ; else ext='cpp' ; end
lib_src{end+1} = fullfile(root,'matlab','src','bits',['data.' ext]) ;
lib_src{end+1} = fullfile(root,'matlab','src','bits',['datamex.' ext]) ;
lib_src{end+1} = fullfile(root,'matlab','src','bits',['nnconv.' ext]) ;
lib_src{end+1} = fullfile(root,'matlab','src','bits',['nnfullyconnected.' ext]) ;
lib_src{end+1} = fullfile(root,'matlab','src','bits',['nnsubsample.' ext]) ;
lib_src{end+1} = fullfile(root,'matlab','src','bits',['nnpooling.' ext]) ;
lib_src{end+1} = fullfile(root,'matlab','src','bits',['nnnormalize.' ext]) ;
lib_src{end+1} = fullfile(root,'matlab','src','bits',['nnbnorm.' ext]) ;
lib_src{end+1} = fullfile(root,'matlab','src','bits',['nnbias.' ext]) ;
mex_src{end+1} = fullfile(root,'matlab','src',['vl_nnconv.' ext]) ;
mex_src{end+1} = fullfile(root,'matlab','src',['vl_nnconvt.' ext]) ;
mex_src{end+1} = fullfile(root,'matlab','src',['vl_nnpool.' ext]) ;
mex_src{end+1} = fullfile(root,'matlab','src',['vl_nnnormalize.' ext]) ;
mex_src{end+1} = fullfile(root,'matlab','src',['vl_nnbnorm.' ext]) ;

% CPU-specific files
lib_src{end+1} = fullfile(root,'matlab','src','bits','impl','im2row_cpu.cpp') ;
lib_src{end+1} = fullfile(root,'matlab','src','bits','impl','subsample_cpu.cpp') ;
lib_src{end+1} = fullfile(root,'matlab','src','bits','impl','copy_cpu.cpp') ;
lib_src{end+1} = fullfile(root,'matlab','src','bits','impl','pooling_cpu.cpp') ;
lib_src{end+1} = fullfile(root,'matlab','src','bits','impl','normalize_cpu.cpp') ;
lib_src{end+1} = fullfile(root,'matlab','src','bits','impl','bnorm_cpu.cpp') ;
lib_src{end+1} = fullfile(root,'matlab','src','bits','impl','tinythread.cpp') ;
lib_src{end+1} = fullfile(root,'matlab','src','bits','imread.cpp') ;

% GPU-specific files
if opts.enableGpu
  lib_src{end+1} = fullfile(root,'matlab','src','bits','impl','im2row_gpu.cu') ;
  lib_src{end+1} = fullfile(root,'matlab','src','bits','impl','subsample_gpu.cu') ;
  lib_src{end+1} = fullfile(root,'matlab','src','bits','impl','copy_gpu.cu') ;
  lib_src{end+1} = fullfile(root,'matlab','src','bits','impl','pooling_gpu.cu') ;
  lib_src{end+1} = fullfile(root,'matlab','src','bits','impl','normalize_gpu.cu') ;
  lib_src{end+1} = fullfile(root,'matlab','src','bits','impl','bnorm_gpu.cu') ;
  lib_src{end+1} = fullfile(root,'matlab','src','bits','datacu.cu') ;
end

% cuDNN-specific files
if opts.enableCudnn
  lib_src{end+1} = fullfile(root,'matlab','src','bits','impl','nnconv_cudnn.cu') ;
  lib_src{end+1} = fullfile(root,'matlab','src','bits','impl','nnbias_cudnn.cu') ;
  lib_src{end+1} = fullfile(root,'matlab','src','bits','impl','nnpooling_cudnn.cu') ;
end

% Other files
if opts.enableImreadJpeg
  mex_src{end+1} = fullfile(root,'matlab','src', ['vl_imreadjpeg.' ext]) ;
  lib_src{end+1} = fullfile(root,'matlab','src', 'bits', 'impl', ['imread_' opts.imageLibrary '.cpp']) ;
end

% --------------------------------------------------------------------
%                                                   Setup CUDA toolkit
% --------------------------------------------------------------------

if opts.enableGpu
  opts.verbose && fprintf('%s: * CUDA configuration *\n', mfilename) ;

  % Find the CUDA Devkit
  if isempty(opts.cudaRoot), opts.cudaRoot = search_cuda_devkit(opts) ; end
  opts.verbose && fprintf('%s:\tCUDA: using CUDA Devkit ''%s''.\n', ...
                          mfilename, opts.cudaRoot) ;

  opts.nvccPath = fullfile(opts.cudaRoot, 'bin', 'nvcc') ;
  switch arch
    case 'win64', opts.cudaLibDir = fullfile(opts.cudaRoot, 'lib', 'x64') ;
    case 'maci64', opts.cudaLibDir = fullfile(opts.cudaRoot, 'lib') ;
    case 'glnxa64', opts.cudaLibDir = fullfile(opts.cudaRoot, 'lib64') ;
    otherwise, error('Unsupported architecture ''%s''.', arch) ;
  end

  % Set the nvcc method as default for Win platforms
  if strcmp(arch, 'win64') && isempty(opts.cudaMethod)
    opts.cudaMethod = 'nvcc';
  end

  % Activate the CUDA Devkit
  cuver = activate_nvcc(opts.nvccPath) ;
  opts.verbose && fprintf('%s:\tCUDA: using NVCC ''%s'' (%d).\n', ...
                          mfilename, opts.nvccPath, cuver) ;

  % Set the CUDA arch string (select GPU architecture)
  if isempty(opts.cudaArch), opts.cudaArch = get_cuda_arch(opts) ; end
  opts.verbose && fprintf('%s:\tCUDA: NVCC architecture string: ''%s''.\n', ...
                          mfilename, opts.cudaArch) ;
end

if opts.enableCudnn
  opts.cudnnIncludeDir = fullfile(opts.cudnnRoot, 'include') ;
  switch arch
    case 'win64', opts.cudnnLibDir = fullfile(opts.cudnnRoot, 'lib', 'x64') ;
    case 'maci64', opts.cudnnLibDir = fullfile(opts.cudnnRoot, 'lib') ;
    case 'glnxa64', opts.cudnnLibDir = fullfile(opts.cudnnRoot, 'lib64') ;
    otherwise, error('Unsupported architecture ''%s''.', arch) ;
  end
end

% --------------------------------------------------------------------
%                                                     Compiler options
% --------------------------------------------------------------------

% Build directories
mex_dir = fullfile(root, 'matlab', 'mex') ;
bld_dir = fullfile(mex_dir, '.build');
if ~exist(fullfile(bld_dir,'bits','impl'), 'dir')
  mkdir(fullfile(bld_dir,'bits','impl')) ;
end

% Compiler flags
flags.cc = {} ;
flags.link = {} ;
if opts.verbose > 1
  flags.cc{end+1} = '-v' ;
  flags.link{end+1} = '-v' ;
end
if opts.debug
  flags.cc{end+1} = '-g' ;
else
  flags.cc{end+1} = '-DNDEBUG' ;
end
if opts.enableGpu
  flags.cc{end+1} = '-DENABLE_GPU' ;
end
if opts.enableCudnn
  flags.cc{end+1} = '-DENABLE_CUDNN' ;
  flags.cc{end+1} = ['-I' opts.cudnnIncludeDir] ;
end
if opts.enableDouble
  flags.cc{end+1} = '-DENABLE_DOUBLE' ;
end
flags.link{end+1} = '-lmwblas' ;
switch arch
  case {'maci64', 'glnxa64'}
  case {'win64'}
    % VisualC does not pass this even if available in the CPU architecture
    flags.cc{end+1} = '-D__SSSE3__' ;
end

if opts.enableImreadJpeg
  flags.cc = horzcat(flags.cc, opts.imageLibraryCompileFlags) ;
  flags.link = horzcat(flags.link, opts.imageLibraryLinkFlags) ;
end

if opts.enableGpu
  flags.link{end+1} = ['-L' opts.cudaLibDir] ;
  flags.link{end+1} = '-lcudart' ;
  flags.link{end+1} = '-lcublas' ;
  switch arch
    case {'maci64', 'glnxa64'}
      flags.link{end+1} = '-lmwgpu' ;
    case 'win64'
      flags.link{end+1} = '-lgpu' ;
  end
  if opts.enableCudnn
    flags.link{end+1} = ['-L' opts.cudnnLibDir] ;
    flags.link{end+1} = '-lcudnn' ;
  end
end

% So far all options are understood by the MEX command directly. Next,
% we specify options that the MEX command passes to the underlying
% compiler. This is usually clang or gcc, which have a compatible
% interface. However, to add to the complexity, when compiling CUDA
% MEX files, the compiler invoked is nvcc, wich *in turn* need to pass
% options to the underyling clang or gcc.
%
% In practice:
%
% flags.link: MEX opts to link CPU/CUDA file (uses clang/gcc)
% flags.mexcc: MEX opts to compile and link CPU file (uses clang/gcc)
% flags.mexcu: MEX opts to only compile a CUDA file (uses nvcc)
% flags.nvcc: NVCC opts to only compile a CUDA file (direct nvcc call)

flags.link{end+1} = '-largeArrayDims' ;
<<<<<<< HEAD

flags.mexcc = {flags.cc{:}, '-largeArrayDims', '-cxx'} ;

flags.mexcu = flags.mexcc ;
flags.mexcu(end+1:end+2) = {'-f' mex_cuda_config(root)} ;
flags.mexcu{end+1} = ['NVCCFLAGS=' opts.cudaArch '$NVCC_FLAGS'] ;

flags.nvcc = flags.cc ;
flags.nvcc{end+1} = opts.cudaArch ;
flags.nvcc{end+1} = ['-I"' fullfile(matlabroot, 'extern', 'include') '"'] ;
flags.nvcc{end+1} = ['-I"' fullfile(matlabroot, 'toolbox','distcomp','gpu','extern','include') '"'] ;
if opts.debug
  flags.nvcc{end+1} = '-O0' ;
end

switch arch
  case {'maci64'}
    flags.nvcc{end+1} = '-Xcompiler -mssse3,-ffast-math,-mmacosx-version-min=10.9' ;
    flags.mexcc{end+1} = 'CXXFLAGS=$CXXFLAGS -mmacosx-version-min=10.9' ;
    flags.mexcc{end+1} = 'CXXOPTIMFLAGS=$CXXOPTIMFLAGS -mssse3 -ffast-math' ;
    flags.mexcu{end+1} = 'CXXFLAGS=$CXXFLAGS -Xcompiler -mmacosx-version-min=10.9' ;
    flags.mexcu{end+1} = 'CXXOPTIMFLAGS=$CXXOPTIMFLAGS -Xcompiler -mssse3,-ffast-math' ;

    flags.link{end+1} = 'LDFLAGS=$LDFLAGS -mmacosx-version-min=10.9' ;

    if opts.enableGpu
      flags.link{end+1} = sprintf('LDFLAGS=$LDFLAGS -Wl,-rpath -Wl,"%s"', opts.cudaLibDir) ;
      if opts.enableCudnn
        flags.link{end+1} = sprintf('LDFLAGS=$LDFLAGS -Wl,-rpath -Wl,"%s"', opts.cudnnLibDir) ;
      end

      if cuver < 70000
        % CUDA prior to 7.0 on Mac require GCC libstdc++ instead of the native
        % clang libc++. This should go away in the future.
        flags.mexcc{end+1} = 'CXXFLAGS=$CXXFLAGS -stdlib=libstdc++' ;
        flags.link{end+1} = 'LDFLAGS=$LDFLAGS -stdlib=libstdc++' ;
        if  ~verLessThan('matlab', '8.5.0')
          % Complicating matters, MATLAB 8.5.0 links to Clang's libc++ by
          % default when linking MEX files overriding the option above. We
          % force it to use GCC libstdc++
          flags.link{end+1} = 'LINKLIBS=$LINKLIBS -L"$MATLABROOT/bin/maci64" -lmx -lmex -lmat -lstdc++' ;
        end
      end
    end

  case {'glnxa64'}
    flags.nvcc{end+1} = '-Xcompiler -fpic,-mssse3,-ffast-math' ;
    flags.mexcc{end+1} = 'CXXOPTIMFLAGS=$CXXOPTIMFLAGS -mssse3 -ftree-vect-loop-version -ffast-math -funroll-all-loops' ;
    flags.mexcu{end+1} = 'CXXOPTIMFLAGS=$CXXOPTIMFLAGS -Xcompiler -mssse3,-ftree-vect-loop-version,-ffast-math,-funroll-all-loops' ;

    if opts.enableGpu
      flags.link{end+1} = sprintf('LDFLAGS=$LDFLAGS -Wl,-rpath -Wl,"%s"', opts.cudaLibDir) ;
      if opts.enableCudnn
        flags.link{end+1} = sprintf('LDFLAGS=$LDFLAGS -Wl,-rpath -Wl,"%s"', opts.cudnnLibDir) ;
      end
    end

  case {'win64'}
    flags.nvcc{end+1} = '-Xcompiler /MD' ;
    check_clpath(); % check whether cl.exe in path
=======
flags.mexcc = flags.cc ;
flags.mexcc{end+1} = '-largeArrayDims' ;
if ~ispc
	flags.mexcc{end+1} = '-cxx' ; % unix required compile flag, windows not required
end

if strcmp(arch, 'maci64') && opts.enableGpu && cuver < 70000
  % CUDA prior to 7.0 on Mac require GCC libstdc++ instead of the native
  % Clang libc++. This should go away in the future.
  flags.mexcc{end+1} = 'CXXFLAGS=$CXXFLAGS -stdlib=libstdc++' ;
  flags.link{end+1} = 'LDFLAGS=$LDFLAGS -stdlib=libstdc++' ;
  if  ~verLessThan('matlab', '8.5.0')
    % Complicating matters, MATLAB 8.5.0 links to Clang's libc++ by
    % default when linking MEX files overriding the option above. We
    % force it to use GCC libstdc++
    flags.link{end+1} = 'LINKLIBS=$LINKLIBS -L"$MATLABROOT/bin/maci64" -lmx -lmex -lmat -lstdc++' ;
  end
end
if strcmp(arch, 'maci64') && opts.enableGpu
  % Mac OS X 10.11 disables LD_LIBRARY_PATH for security reason. To
  % address this issue, we need to rpath the required CUDA and
  % cuDNN libraries.
  flags.link{end+1} = sprintf('LDFLAGS=$LDFLAGS -Wl,-rpath -Wl,"%s"', opts.cudaLibDir) ;
  if opts.enableCudnn
    flags.link{end+1} = sprintf('LDFLAGS=$LDFLAGS -Wl,-rpath -Wl,"%s"', opts.cudnnLibDir) ;
  end
end
if opts.enableGpu
  flags.mexcu = flags.cc ;
  flags.mexcu{end+1} = '-largeArrayDims' ;
  if ~ispc
	flags.mexcu{end+1} = '-cxx' ;  % unix required compile flag, windows not required
  end
  flags.mexcu(end+1:end+2) = {'-f' mex_cuda_config(root)} ;
  flags.mexcu{end+1} = ['NVCCFLAGS=' opts.cudaArch '$NVCC_FLAGS'] ;
end

% For the cudaMethod='nvcc'
if opts.enableGpu && strcmp(opts.cudaMethod,'nvcc')
  flags.nvcc = flags.cc ;
  flags.nvcc{end+1} = ['-I"' fullfile(matlabroot, 'extern', 'include') '"'] ;
  flags.nvcc{end+1} = ['-I"' fullfile(matlabroot, 'toolbox','distcomp','gpu','extern','include') '"'] ;
  if opts.debug
    flags.nvcc{end+1} = '-O0' ;
  end
  flags.nvcc{end+1} = '-Xcompiler' ;
  switch arch
    case {'maci64', 'glnxa64'}
      flags.nvcc{end+1} = '-fPIC' ;
    case 'win64'
      flags.nvcc{end+1} = '/MD' ;
      check_clpath(); % check whether cl.exe in path
  end
  flags.nvcc{end+1} = opts.cudaArch;
>>>>>>> 2a05d372
end

if opts.verbose
  fprintf('%s: * Compiler and linker configurations *\n', mfilename) ;
  fprintf('%s: \tintermediate build products directory: %s\n', mfilename, bld_dir) ;
  fprintf('%s: \tMEX files: %s/\n', mfilename, mex_dir) ;
  fprintf('%s: \tMEX compiler options: %s\n', mfilename, strjoin(flags.mexcc)) ;
  fprintf('%s: \tMEX linker options: %s\n', mfilename, strjoin(flags.link)) ;
end
if opts.verbose & opts.enableGpu
  fprintf('%s: \tMEX compiler options (CUDA): %s\n', mfilename, strjoin(flags.mexcu)) ;
end
if opts.verbose & opts.enableGpu & strcmp(opts.cudaMethod,'nvcc')
  fprintf('%s: \tNVCC compiler options: %s\n', mfilename, strjoin(flags.nvcc)) ;
end
if opts.verbose & opts.enableImreadJpeg
  fprintf('%s: * Reading images *\n', mfilename) ;
  fprintf('%s: \tvl_imreadjpeg enabled\n', mfilename) ;
  fprintf('%s: \timage library: %s\n', mfilename, opts.imageLibrary) ;
  fprintf('%s: \timage library compile flags: %s\n', mfilename, strjoin(opts.imageLibraryCompileFlags)) ;
  fprintf('%s: \timage library link flags: %s\n', mfilename, strjoin(opts.imageLibraryLinkFlags)) ;
end

% --------------------------------------------------------------------
%                                                              Compile
% --------------------------------------------------------------------

% Intermediate object files
srcs = horzcat(lib_src,mex_src) ;
for i = 1:numel(horzcat(lib_src, mex_src))
  [~,~,ext] = fileparts(srcs{i}) ; ext(1) = [] ;
  objfile = toobj(bld_dir,srcs{i});
  if strcmp(ext,'cu')
    if strcmp(opts.cudaMethod,'nvcc')
      nvcc_compile(opts, srcs{i}, objfile, flags.nvcc) ;
    else
      mex_compile(opts, srcs{i}, objfile, flags.mexcu) ;
    end
  else
    mex_compile(opts, srcs{i}, objfile, flags.mexcc) ;
  end
  assert(exist(objfile, 'file') ~= 0, 'Compilation of %s failed.', objfile);
end

% Link into MEX files
for i = 1:numel(mex_src)
  [~,base,~] = fileparts(mex_src{i}) ;
  objs = toobj(bld_dir, {mex_src{i}, lib_src{:}}) ;
  mex_link(opts, objs, mex_dir, flags.link) ;
end

% Reset path adding the mex subdirectory just created
vl_setupnn() ;

% --------------------------------------------------------------------
%                                                    Utility functions
% --------------------------------------------------------------------

% --------------------------------------------------------------------
function objs = toobj(bld_dir,srcs)
% --------------------------------------------------------------------
str = fullfile('matlab','src') ;
multiple = iscell(srcs) ;
if ~multiple, srcs = {srcs} ; end
for t = 1:numel(srcs)
  i = strfind(srcs{t},str);
  objs{t} = fullfile(bld_dir, srcs{t}(i+numel(str):end)) ;
end
if ~multiple, objs = objs{1} ; end
objs = strrep(objs,'.cpp',['.' objext]) ;
objs = strrep(objs,'.cu',['.' objext]) ;
objs = strrep(objs,'.c',['.' objext]) ;

% --------------------------------------------------------------------
function objs = mex_compile(opts, src, tgt, mex_opts)
% --------------------------------------------------------------------
mopts = {'-outdir', fileparts(tgt), src, '-c', mex_opts{:}} ;
opts.verbose && fprintf('%s: MEX CC: %s\n', mfilename, strjoin(mopts)) ;
mex(mopts{:}) ;

% --------------------------------------------------------------------
function obj = nvcc_compile(opts, src, tgt, nvcc_opts)
% --------------------------------------------------------------------
nvcc_path = fullfile(opts.cudaRoot, 'bin', 'nvcc');
nvcc_cmd = sprintf('"%s" -c "%s" %s -o "%s"', ...
                   nvcc_path, src, ...
                   strjoin(nvcc_opts), tgt);
opts.verbose && fprintf('%s: NVCC CC: %s\n', mfilename, nvcc_cmd) ;
status = system(nvcc_cmd);
if status, error('Command %s failed.', nvcc_cmd); end;

% --------------------------------------------------------------------
function mex_link(opts, objs, mex_dir, mex_flags)
% --------------------------------------------------------------------
mopts = {'-outdir', mex_dir, mex_flags{:}, objs{:}} ;
opts.verbose && fprintf('%s: MEX LINK: %s\n', mfilename, strjoin(mopts)) ;
mex(mopts{:}) ;

% --------------------------------------------------------------------
function ext = objext()
% --------------------------------------------------------------------
% Get the extension for an 'object' file for the current computer
% architecture
switch computer('arch')
  case 'win64', ext = 'obj';
  case {'maci64', 'glnxa64'}, ext = 'o' ;
  otherwise, error('Unsupported architecture %s.', computer) ;
end

% --------------------------------------------------------------------
function conf_file = mex_cuda_config(root)
% --------------------------------------------------------------------
% Get mex CUDA config file
mver = [1e4 1e2 1] * sscanf(version, '%d.%d.%d') ;
if mver <= 80200, ext = 'sh' ; else ext = 'xml' ; end
arch = computer('arch') ;
switch arch
  case {'win64'}
    config_dir = fullfile(matlabroot, 'toolbox', ...
                          'distcomp', 'gpu', 'extern', ...
                          'src', 'mex', arch) ;
  case {'maci64', 'glnxa64'}
    config_dir = fullfile(root, 'matlab', 'src', 'config') ;
end
conf_file = fullfile(config_dir, ['mex_CUDA_' arch '.' ext]);
fprintf('%s:\tCUDA: MEX config file: ''%s''\n', mfilename, conf_file);

% --------------------------------------------------------------------
function check_clpath()
% --------------------------------------------------------------------
% Checks whether the cl.exe is in the path (needed for the nvcc). If
% not, tries to guess the location out of mex configuration.
status = system('cl.exe -help');
if status == 1
  warning('CL.EXE not found in PATH. Trying to guess out of mex setup.');
  cc = mex.getCompilerConfigurations('c++');
  if isempty(cc)
    error('Mex is not configured. Run "mex -setup".');
  end
  prev_path = getenv('PATH');
  cl_path = fullfile(cc.Location, 'VC','bin','x86_amd64');
  setenv('PATH', [prev_path ';' cl_path]);
  status = system('cl.exe');
  if status == 1
    setenv('PATH', prev_path);
    error('Unable to find cl.exe');
  else
    fprintf('Location of cl.exe (%s) successfully added to your PATH.\n', ...
      cl_path);
  end
end

% -------------------------------------------------------------------------
function paths = which_nvcc(opts)
% -------------------------------------------------------------------------
switch computer('arch')
  case 'win64'
    [~, paths] = system('where nvcc.exe');
    paths = strtrim(paths);
    paths = paths(strfind(paths, '.exe'));
  case {'maci64', 'glnxa64'}
    [~, paths] = system('which nvcc');
    paths = strtrim(paths) ;
end

% -------------------------------------------------------------------------
function cuda_root = search_cuda_devkit(opts)
% -------------------------------------------------------------------------
% This function tries to to locate a working copy of the CUDA Devkit.

opts.verbose && fprintf(['%s:\tCUDA: searching for the CUDA Devkit' ...
                    ' (use the option ''CudaRoot'' to override):\n'], mfilename);

% Propose a number of candidate paths for NVCC
paths = {getenv('MW_NVCC_PATH')} ;
paths = [paths, which_nvcc(opts)] ;
for v = {'5.5', '6.0', '6.5', '7.0', '7.5'}
  switch computer('arch')
    case 'glnxa64'
      paths{end+1} = sprintf('/usr/local/cuda-%s/bin/nvcc', char(v)) ;
    case 'maci64'
      paths{end+1} = sprintf('/Developer/NVIDIA/CUDA-%s/bin/nvcc', char(v)) ;
    case 'win64'
      paths{end+1} = sprintf('C:\\Program Files\\NVIDIA GPU Computing Toolkit\\CUDA\\v%s\\bin\\nvcc.exe', char(v)) ;
  end
end
paths{end+1} = sprintf('/usr/local/cuda/bin/nvcc') ;

% Validate each candidate NVCC path
for i=1:numel(paths)
  nvcc(i).path = paths{i} ;
  [nvcc(i).isvalid, nvcc(i).version] = validate_nvcc(paths{i}) ;
end
if opts.verbose
  fprintf('\t| %5s | %5s | %-70s |\n', 'valid', 'ver', 'NVCC path') ;
  for i=1:numel(paths)
    fprintf('\t| %5d | %5d | %-70s |\n', ...
            nvcc(i).isvalid, nvcc(i).version, nvcc(i).path) ;
  end
end

% Pick an entry
index = find([nvcc.isvalid]) ;
if isempty(index)
  error('Could not find a valid NVCC executable\n') ;
end
[~, newest] = max([nvcc(index).version]);
nvcc = nvcc(index(newest)) ;
cuda_root = fileparts(fileparts(nvcc.path)) ;

if opts.verbose
  fprintf('%s:\tCUDA: choosing NVCC compiler ''%s'' (version %d)\n', ...
          mfilename, nvcc.path, nvcc.version) ;
end

% -------------------------------------------------------------------------
function [valid, cuver]  = validate_nvcc(nvccPath)
% -------------------------------------------------------------------------
[status, output] = system(sprintf('"%s" --version', nvccPath)) ;
valid = (status == 0) ;
if ~valid
  cuver = 0 ;
  return ;
end
match = regexp(output, 'V(\d+\.\d+\.\d+)', 'match') ;
if isempty(match), valid = false ; return ; end
cuver = [1e4 1e2 1] * sscanf(match{1}, 'V%d.%d.%d') ;

% --------------------------------------------------------------------
function cuver = activate_nvcc(nvccPath)
% --------------------------------------------------------------------

% Validate the NVCC compiler installation
[valid, cuver] = validate_nvcc(nvccPath) ;
if ~valid
  error('The NVCC compiler ''%s'' does not appear to be valid.', nvccPath) ;
end

% Make sure that NVCC is visible by MEX by setting the MW_NVCC_PATH
% environment variable to the NVCC compiler path
if ~strcmp(getenv('MW_NVCC_PATH'), nvccPath)
  warning('Setting the ''MW_NVCC_PATH'' environment variable to ''%s''', nvccPath) ;
  setenv('MW_NVCC_PATH', nvccPath) ;
end

% In some operating systems and MATLAB versions, NVCC must also be
% available in the command line search path. Make sure that this is%
% the case.
[valid_, cuver_] = validate_nvcc('nvcc') ;
if ~valid || cuver_ ~= cuver
  warning('NVCC not found in the command line path or the one found does not matches ''%s''.', nvccPath);
  nvccDir = fileparts(nvccPath) ;
  prevPath = getenv('PATH') ;
  switch computer
    case 'PCWIN64', separator = ';' ;
    case {'GLNXA64', 'MACI64'}, separator = ':' ;
  end
  setenv('PATH', [nvccDir separator prevPath]) ;
  [valid_, cuver_] = validate_nvcc('nvcc') ;
  if ~valid_ || cuver_ ~= cuver
    setenv('PATH', prevPath) ;
    error('Unable to set the command line path to point to ''%s'' correctly.', nvccPath) ;
  else
    fprintf('Location of NVCC (%s) added to your command search PATH.\n', nvccDir) ;
  end
end


% --------------------------------------------------------------------
function cudaArch = get_cuda_arch(opts)
% --------------------------------------------------------------------
opts.verbose && fprintf('%s:\tCUDA: determining GPU compute capability (use the ''CudaArch'' option to override)\n', mfilename);
try
  gpu_device = gpuDevice();
  arch_code = strrep(gpu_device.ComputeCapability, '.', '');
  cudaArch = ...
      sprintf('-gencode=arch=compute_%s,code=\\\"sm_%s,compute_%s\\\" ', ...
              arch_code, arch_code, arch_code) ;
catch
  opts.verbose && fprintf(['%s:\tCUDA: cannot determine the capabilities of the installed GPU;' ...
                      'falling back to default\n'], mfilename);
  cudaArch = opts.defCudaArch;
end
<|MERGE_RESOLUTION|>--- conflicted
+++ resolved
@@ -363,10 +363,9 @@
 % flags.nvcc: NVCC opts to only compile a CUDA file (direct nvcc call)
 
 flags.link{end+1} = '-largeArrayDims' ;
-<<<<<<< HEAD
-
-flags.mexcc = {flags.cc{:}, '-largeArrayDims', '-cxx'} ;
-
+
+flags.mexcc = {flags.cc{:}, '-largeArrayDims'} ;
+if ~ispc, flags.mexcc{end+1} = '-cxx'; end
 flags.mexcu = flags.mexcc ;
 flags.mexcu(end+1:end+2) = {'-f' mex_cuda_config(root)} ;
 flags.mexcu{end+1} = ['NVCCFLAGS=' opts.cudaArch '$NVCC_FLAGS'] ;
@@ -424,62 +423,6 @@
   case {'win64'}
     flags.nvcc{end+1} = '-Xcompiler /MD' ;
     check_clpath(); % check whether cl.exe in path
-=======
-flags.mexcc = flags.cc ;
-flags.mexcc{end+1} = '-largeArrayDims' ;
-if ~ispc
-	flags.mexcc{end+1} = '-cxx' ; % unix required compile flag, windows not required
-end
-
-if strcmp(arch, 'maci64') && opts.enableGpu && cuver < 70000
-  % CUDA prior to 7.0 on Mac require GCC libstdc++ instead of the native
-  % Clang libc++. This should go away in the future.
-  flags.mexcc{end+1} = 'CXXFLAGS=$CXXFLAGS -stdlib=libstdc++' ;
-  flags.link{end+1} = 'LDFLAGS=$LDFLAGS -stdlib=libstdc++' ;
-  if  ~verLessThan('matlab', '8.5.0')
-    % Complicating matters, MATLAB 8.5.0 links to Clang's libc++ by
-    % default when linking MEX files overriding the option above. We
-    % force it to use GCC libstdc++
-    flags.link{end+1} = 'LINKLIBS=$LINKLIBS -L"$MATLABROOT/bin/maci64" -lmx -lmex -lmat -lstdc++' ;
-  end
-end
-if strcmp(arch, 'maci64') && opts.enableGpu
-  % Mac OS X 10.11 disables LD_LIBRARY_PATH for security reason. To
-  % address this issue, we need to rpath the required CUDA and
-  % cuDNN libraries.
-  flags.link{end+1} = sprintf('LDFLAGS=$LDFLAGS -Wl,-rpath -Wl,"%s"', opts.cudaLibDir) ;
-  if opts.enableCudnn
-    flags.link{end+1} = sprintf('LDFLAGS=$LDFLAGS -Wl,-rpath -Wl,"%s"', opts.cudnnLibDir) ;
-  end
-end
-if opts.enableGpu
-  flags.mexcu = flags.cc ;
-  flags.mexcu{end+1} = '-largeArrayDims' ;
-  if ~ispc
-	flags.mexcu{end+1} = '-cxx' ;  % unix required compile flag, windows not required
-  end
-  flags.mexcu(end+1:end+2) = {'-f' mex_cuda_config(root)} ;
-  flags.mexcu{end+1} = ['NVCCFLAGS=' opts.cudaArch '$NVCC_FLAGS'] ;
-end
-
-% For the cudaMethod='nvcc'
-if opts.enableGpu && strcmp(opts.cudaMethod,'nvcc')
-  flags.nvcc = flags.cc ;
-  flags.nvcc{end+1} = ['-I"' fullfile(matlabroot, 'extern', 'include') '"'] ;
-  flags.nvcc{end+1} = ['-I"' fullfile(matlabroot, 'toolbox','distcomp','gpu','extern','include') '"'] ;
-  if opts.debug
-    flags.nvcc{end+1} = '-O0' ;
-  end
-  flags.nvcc{end+1} = '-Xcompiler' ;
-  switch arch
-    case {'maci64', 'glnxa64'}
-      flags.nvcc{end+1} = '-fPIC' ;
-    case 'win64'
-      flags.nvcc{end+1} = '/MD' ;
-      check_clpath(); % check whether cl.exe in path
-  end
-  flags.nvcc{end+1} = opts.cudaArch;
->>>>>>> 2a05d372
 end
 
 if opts.verbose
