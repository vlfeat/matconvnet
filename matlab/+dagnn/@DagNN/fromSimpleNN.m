function obj = fromSimpleNN(net, varargin)
% FROMSIMPLENN  Initialize a DagNN object from a SimpleNN network
%   FROMSIMPLENN(NET) initializes the DagNN object from the
%   specified CNN using the SimpleNN format.
%
%   SimpleNN objects are linear chains of computational layers. These
%   layers exchange information through variables and parameters that
%   are not explicitly named. Hence, FROMSIMPLENN() uses a number of
%   rules to assign such names automatically:
%
%   * From the input to the output of the CNN, variables are called
%     `x0` (input of the first layer), `x1`, `x2`, .... In this
%     manner `xi` is the output of the i-th layer.
%
%   * Any loss layer requires two inputs, the second being a label.
%     These are called `label` (for the first such layers), and then
%     `label2`, `label3`,... for any other similar layer.
%
%   Additionally, given the option `CanonicalNames` the function can 
%   change the names of some variables to make them more convenient to
%   use. With this option turned on:
%
%   * The network input is called `input` instead of `x0`.
%
%   * The output of each SoftMax layer is called `prob` (or `prob2`,
%     ...).
%
%   * The output of each Loss layer is called `objective` (or `
%     objective2`, ...).
%
%   * The input of each SoftMax or Loss layer of type *softmax log
%     loss* is called `prediction` (or `prediction2`, ...). If a Loss
%     layer immediately follows a SoftMax layer, then the rule above
%     takes precendence and the input name is not changed.
%
%   FROMSIMPLENN(___, 'OPT', VAL, ...) accepts the following options:
%
%   `CanonicalNames`:: false
%      If `true` use the rules above to assign more meaningful
%      names to some of the variables.

% Copyright (C) 2015 Karel Lenc and Andrea Vedaldi.
% All rights reserved.
%
% This file is part of the VLFeat library and is made available under
% the terms of the BSD license (see the COPYING file).

opts.canonicalNames = false ;
opts = vl_argparse(opts, varargin) ;

import dagnn.*

obj = DagNN() ;
net = vl_simplenn_move(net, 'cpu') ;
net = vl_simplenn_tidy(net) ;

% copy meta-information as is
obj.meta = net.meta ;

for l = 1:numel(net.layers)
    inputs = {sprintf('x%d',l-1)} ;
    outputs = {sprintf('x%d',l)} ;
    
    params = struct(...
        'name', {}, ...
        'value', {}, ...
        'learningRate', [], ...
        'weightDecay', []) ;
    if isfield(net.layers{l}, 'name')
        name = net.layers{l}.name ;
    else
        name = sprintf('layer%d',l) ;
<<<<<<< HEAD
    end
    
    switch net.layers{l}.type
        case {'conv', 'convt'}
            sz = size(net.layers{l}.weights{1}) ;
            hasBias = ~isempty(net.layers{l}.weights{2}) ;
            params(1).name = sprintf('%sf',name) ;
            params(1).value = net.layers{l}.weights{1} ;
            if hasBias
                params(2).name = sprintf('%sb',name) ;
                params(2).value = net.layers{l}.weights{2} ;
            end
            if isfield(net.layers{l},'learningRate')
                params(1).learningRate = net.layers{l}.learningRate(1) ;
                if hasBias
                    params(2).learningRate = net.layers{l}.learningRate(2) ;
                end
            end
            if isfield(net.layers{l},'weightDecay')
                params(1).weightDecay = net.layers{l}.weightDecay(1) ;
                if hasBias
                    params(2).weightDecay = net.layers{l}.weightDecay(2) ;
                end
            end
            switch net.layers{l}.type
                case 'conv'
                    block = Conv() ;
                    block.size = sz ;
                    block.pad = net.layers{l}.pad ;
                    block.stride = net.layers{l}.stride ;
                case 'convt'
                    block = ConvTranspose() ;
                    block.size = sz ;
                    block.upsample = net.layers{l}.upsample ;
                    block.crop = net.layers{l}.crop ;
                    block.numGroups = net.layers{l}.numGroups ;
            end
            block.hasBias = hasBias ;
            block.opts = net.layers{l}.opts ;
            
        case 'pool'
            block = Pooling() ;
            block.method = net.layers{l}.method ;
            block.poolSize = net.layers{l}.pool ;
            block.pad = net.layers{l}.pad ;
            block.stride = net.layers{l}.stride ;
            block.opts = net.layers{l}.opts ;
            
        case {'normalize', 'lrn'}
            block = LRN() ;
            block.param = net.layers{l}.param ;
            
        case {'dropout'}
            block = DropOut() ;
            block.rate = net.layers{l}.rate ;
            
        case {'relu'}
            block = ReLU() ;
            block.leak = net.layers{l}.leak ;
            
        case {'sigmoid'}
            block = Sigmoid() ;
            
        case {'softmax'}
            block = SoftMax() ;
            
        case {'pdist'}
            block = dagnn.PDist( ...
                'p', net.layers{l}.p, ...
                'noRoot', net.layers{l}.noRoot, ...
                'epsilon', net.layers{l}.epsilon, ...
                'aggregate', net.layers{l}.aggregate) ;
            inputs{2} = getNewVarName(obj, 'label') ;
            
        case {'softmaxloss'}
            block = Loss('loss', 'softmaxlog') ;
            % The loss has two inputs
            inputs{2} = getNewVarName(obj, 'label') ;
            
        case {'bnorm'}
            block = BatchNorm() ;
            params(1).name = sprintf('%sm',name) ;
            params(1).value = net.layers{l}.weights{1} ;
            params(2).name = sprintf('%sb',name) ;
            params(2).value = net.layers{l}.weights{2} ;
            params(3).name = sprintf('%sx',name) ;
            params(3).value = net.layers{l}.weights{3} ;
            if isfield(net.layers{l},'learningRate')
                params(1).learningRate = net.layers{l}.learningRate(1) ;
                params(2).learningRate = net.layers{l}.learningRate(2) ;
                params(3).learningRate = net.layers{l}.learningRate(3) ;
            end
            if isfield(net.layers{l},'weightDecay')
                params(1).weightDecay = net.layers{l}.weightDecay(1) ;
                params(2).weightDecay = net.layers{l}.weightDecay(2) ;
                params(3).weightDecay = 0 ;
            end
            
        otherwise
            error([net.layers{l}.type ' is unsupported']) ;
    end
    
    obj.addLayer(...
        name, ...
        block, ...
        inputs, ...
        outputs, ...
        {params.name}) ;
    
    for p = 1:numel(params)
        pindex = obj.getParamIndex(params(p).name) ;
        if ~isempty(params(p).value)
            obj.params(pindex).value = params(p).value ;
        end
        if ~isempty(params(p).learningRate)
            obj.params(pindex).learningRate = params(p).learningRate ;
        end
        if ~isempty(params(p).weightDecay)
            obj.params(pindex).weightDecay = params(p).weightDecay ;
        end
    end
=======
    end
    
    switch net.layers{l}.type
        case {'conv', 'convt'}
            sz = size(net.layers{l}.weights{1}) ;
            hasBias = ~isempty(net.layers{l}.weights{2}) ;
            params(1).name = sprintf('%sf',name) ;
            params(1).value = net.layers{l}.weights{1} ;
            if hasBias
                params(2).name = sprintf('%sb',name) ;
                params(2).value = net.layers{l}.weights{2} ;
            end
            if isfield(net.layers{l},'learningRate')
                params(1).learningRate = net.layers{l}.learningRate(1) ;
                if hasBias
                    params(2).learningRate = net.layers{l}.learningRate(2) ;
                end
            end
            if isfield(net.layers{l},'weightDecay')
                params(1).weightDecay = net.layers{l}.weightDecay(1) ;
                if hasBias
                    params(2).weightDecay = net.layers{l}.weightDecay(2) ;
                end
            end
            switch net.layers{l}.type
                case 'conv'
                    block = Conv() ;
                    block.size = sz ;
                    block.pad = net.layers{l}.pad ;
                    block.stride = net.layers{l}.stride ;
                case 'convt'
                    block = ConvTranspose() ;
                    block.size = sz ;
                    block.upsample = net.layers{l}.upsample ;
                    block.crop = net.layers{l}.crop ;
                    block.numGroups = net.layers{l}.numGroups ;
            end
            block.hasBias = hasBias ;
            block.opts = net.layers{l}.opts ;
            
        case 'pool'
            block = Pooling() ;
            block.method = net.layers{l}.method ;
            block.poolSize = net.layers{l}.pool ;
            block.pad = net.layers{l}.pad ;
            block.stride = net.layers{l}.stride ;
            block.opts = net.layers{l}.opts ;
            
        case {'normalize', 'lrn'}
            block = LRN() ;
            block.param = net.layers{l}.param ;
            
        case {'dropout'}
            block = DropOut() ;
            block.rate = net.layers{l}.rate ;
            
        case {'relu'}
            block = ReLU() ;
            block.leak = net.layers{l}.leak ;
            
        case {'sigmoid'}
            block = Sigmoid() ;
            
        case {'softmax'}
            block = SoftMax() ;
            
        case {'pdist'}
            block = dagnn.PDist( ...
                'p', net.layers{l}.p, ...
                'noRoot', net.layers{l}.noRoot, ...
                'epsilon', net.layers{l}.epsilon, ...
                'aggregate', net.layers{l}.aggregate) ;
            inputs{2} = getNewVarName(obj, 'label') ;
            
        case {'softmaxloss'}
            block = Loss('loss', 'softmaxlog') ;
            % The loss has two inputs
            inputs{2} = getNewVarName(obj, 'label') ;
            
        case {'bnorm'}
            block = BatchNorm() ;
            params(1).name = sprintf('%sm',name) ;
            params(1).value = net.layers{l}.weights{1} ;
            params(2).name = sprintf('%sb',name) ;
            params(2).value = net.layers{l}.weights{2} ;
            params(3).name = sprintf('%sx',name) ;
            params(3).value = net.layers{l}.weights{3} ;
            if isfield(net.layers{l},'learningRate')
                params(1).learningRate = net.layers{l}.learningRate(1) ;
                params(2).learningRate = net.layers{l}.learningRate(2) ;
                params(3).learningRate = net.layers{l}.learningRate(3) ;
            end
            if isfield(net.layers{l},'weightDecay')
                params(1).weightDecay = net.layers{l}.weightDecay(1) ;
                params(2).weightDecay = net.layers{l}.weightDecay(2) ;
                params(3).weightDecay = 0 ;
            end
            
        otherwise
            error([net.layers{l}.type ' is unsupported']) ;
    end
    
    obj.addLayer(...
        name, ...
        block, ...
        inputs, ...
        outputs, ...
        {params.name}) ;
    
    for p = 1:numel(params)
        pindex = obj.getParamIndex(params(p).name) ;
        if ~isempty(params(p).value)
            obj.params(pindex).value = params(p).value ;
        end
        if ~isempty(params(p).learningRate)
            obj.params(pindex).learningRate = params(p).learningRate ;
        end
      end
      switch net.layers{l}.type
        case 'conv'
          block = Conv() ;
          block.size = sz ;
          block.pad = net.layers{l}.pad ;
          block.stride = net.layers{l}.stride ;
          block.dilate = net.layers{l}.dilate ;
        case 'convt'
          block = ConvTranspose() ;
          block.size = sz ;
          block.upsample = net.layers{l}.upsample ;
          block.crop = net.layers{l}.crop ;
          block.numGroups = net.layers{l}.numGroups ;
      end
      block.hasBias = hasBias ;
      block.opts = net.layers{l}.opts ;

    case 'pool'
      block = Pooling() ;
      block.method = net.layers{l}.method ;
      block.poolSize = net.layers{l}.pool ;
      block.pad = net.layers{l}.pad ;
      block.stride = net.layers{l}.stride ;
      block.opts = net.layers{l}.opts ;

    case {'normalize', 'lrn'}
      block = LRN() ;
      block.param = net.layers{l}.param ;

    case {'dropout'}
      block = DropOut() ;
      block.rate = net.layers{l}.rate ;

    case {'relu'}
      block = ReLU() ;
      block.leak = net.layers{l}.leak ;

    case {'sigmoid'}
      block = Sigmoid() ;

    case {'softmax'}
      block = SoftMax() ;

    case {'softmaxloss'}
      block = Loss('loss', 'softmaxlog') ;
      % The loss has two inputs
      inputs{2} = getNewVarName(obj, 'label') ;

    case {'bnorm'}
      block = BatchNorm() ;
      params(1).name = sprintf('%sm',name) ;
      params(1).value = net.layers{l}.weights{1} ;
      params(2).name = sprintf('%sb',name) ;
      params(2).value = net.layers{l}.weights{2} ;
      params(3).name = sprintf('%sx',name) ;
      params(3).value = net.layers{l}.weights{3} ;
      if isfield(net.layers{l},'learningRate')
        params(1).learningRate = net.layers{l}.learningRate(1) ;
        params(2).learningRate = net.layers{l}.learningRate(2) ;
        params(3).learningRate = net.layers{l}.learningRate(3) ;
      end
      if isfield(net.layers{l},'weightDecay')
        params(1).weightDecay = net.layers{l}.weightDecay(1) ;
        params(2).weightDecay = net.layers{l}.weightDecay(2) ;
        params(3).weightDecay = 0 ;
      end

    otherwise
      error([net.layers{l}.type ' is unsupported']) ;
  end

  obj.addLayer(...
    name, ...
    block, ...
    inputs, ...
    outputs, ...
    {params.name}) ;

  for p = 1:numel(params)
    pindex = obj.getParamIndex(params(p).name) ;
    if ~isempty(params(p).value)
      obj.params(pindex).value = params(p).value ;
    end
>>>>>>> 1d9784f9
end

% --------------------------------------------------------------------
% Rename variables to canonical names
% --------------------------------------------------------------------

if opts.canonicalNames
    for l = 1:numel(obj.layers)
        if l == 1
            obj.renameVar(obj.layers(l).inputs{1}, 'input') ;
        end
        if isa(obj.layers(l).block, 'dagnn.SoftMax')
            obj.renameVar(obj.layers(l).outputs{1}, getNewVarName(obj, 'prob')) ;
            obj.renameVar(obj.layers(l).inputs{1}, getNewVarName(obj, 'prediction')) ;
        end
        if isa(obj.layers(l).block, 'dagnn.PDist')
            obj.renameVar(obj.layers(l).outputs{1}, 'objective') ;
        end
        if isa(obj.layers(l).block, 'dagnn.Loss')
            obj.renameVar(obj.layers(l).outputs{1}, 'objective') ;
            if isempty(regexp(obj.layers(l).inputs{1}, '^prob.*'))
                obj.renameVar(obj.layers(l).inputs{1}, ...
                    getNewVarName(obj, 'prediction')) ;
            end
        end
    end
end

% --------------------------------------------------------------------
function name = getNewVarName(obj, prefix)
% --------------------------------------------------------------------
t = 0 ;
name = prefix ;
while any(strcmp(name, {obj.vars.name}))
    t = t + 1 ;
    name = sprintf('%s%d', prefix, t) ;
end<|MERGE_RESOLUTION|>--- conflicted
+++ resolved
@@ -70,129 +70,6 @@
         name = net.layers{l}.name ;
     else
         name = sprintf('layer%d',l) ;
-<<<<<<< HEAD
-    end
-    
-    switch net.layers{l}.type
-        case {'conv', 'convt'}
-            sz = size(net.layers{l}.weights{1}) ;
-            hasBias = ~isempty(net.layers{l}.weights{2}) ;
-            params(1).name = sprintf('%sf',name) ;
-            params(1).value = net.layers{l}.weights{1} ;
-            if hasBias
-                params(2).name = sprintf('%sb',name) ;
-                params(2).value = net.layers{l}.weights{2} ;
-            end
-            if isfield(net.layers{l},'learningRate')
-                params(1).learningRate = net.layers{l}.learningRate(1) ;
-                if hasBias
-                    params(2).learningRate = net.layers{l}.learningRate(2) ;
-                end
-            end
-            if isfield(net.layers{l},'weightDecay')
-                params(1).weightDecay = net.layers{l}.weightDecay(1) ;
-                if hasBias
-                    params(2).weightDecay = net.layers{l}.weightDecay(2) ;
-                end
-            end
-            switch net.layers{l}.type
-                case 'conv'
-                    block = Conv() ;
-                    block.size = sz ;
-                    block.pad = net.layers{l}.pad ;
-                    block.stride = net.layers{l}.stride ;
-                case 'convt'
-                    block = ConvTranspose() ;
-                    block.size = sz ;
-                    block.upsample = net.layers{l}.upsample ;
-                    block.crop = net.layers{l}.crop ;
-                    block.numGroups = net.layers{l}.numGroups ;
-            end
-            block.hasBias = hasBias ;
-            block.opts = net.layers{l}.opts ;
-            
-        case 'pool'
-            block = Pooling() ;
-            block.method = net.layers{l}.method ;
-            block.poolSize = net.layers{l}.pool ;
-            block.pad = net.layers{l}.pad ;
-            block.stride = net.layers{l}.stride ;
-            block.opts = net.layers{l}.opts ;
-            
-        case {'normalize', 'lrn'}
-            block = LRN() ;
-            block.param = net.layers{l}.param ;
-            
-        case {'dropout'}
-            block = DropOut() ;
-            block.rate = net.layers{l}.rate ;
-            
-        case {'relu'}
-            block = ReLU() ;
-            block.leak = net.layers{l}.leak ;
-            
-        case {'sigmoid'}
-            block = Sigmoid() ;
-            
-        case {'softmax'}
-            block = SoftMax() ;
-            
-        case {'pdist'}
-            block = dagnn.PDist( ...
-                'p', net.layers{l}.p, ...
-                'noRoot', net.layers{l}.noRoot, ...
-                'epsilon', net.layers{l}.epsilon, ...
-                'aggregate', net.layers{l}.aggregate) ;
-            inputs{2} = getNewVarName(obj, 'label') ;
-            
-        case {'softmaxloss'}
-            block = Loss('loss', 'softmaxlog') ;
-            % The loss has two inputs
-            inputs{2} = getNewVarName(obj, 'label') ;
-            
-        case {'bnorm'}
-            block = BatchNorm() ;
-            params(1).name = sprintf('%sm',name) ;
-            params(1).value = net.layers{l}.weights{1} ;
-            params(2).name = sprintf('%sb',name) ;
-            params(2).value = net.layers{l}.weights{2} ;
-            params(3).name = sprintf('%sx',name) ;
-            params(3).value = net.layers{l}.weights{3} ;
-            if isfield(net.layers{l},'learningRate')
-                params(1).learningRate = net.layers{l}.learningRate(1) ;
-                params(2).learningRate = net.layers{l}.learningRate(2) ;
-                params(3).learningRate = net.layers{l}.learningRate(3) ;
-            end
-            if isfield(net.layers{l},'weightDecay')
-                params(1).weightDecay = net.layers{l}.weightDecay(1) ;
-                params(2).weightDecay = net.layers{l}.weightDecay(2) ;
-                params(3).weightDecay = 0 ;
-            end
-            
-        otherwise
-            error([net.layers{l}.type ' is unsupported']) ;
-    end
-    
-    obj.addLayer(...
-        name, ...
-        block, ...
-        inputs, ...
-        outputs, ...
-        {params.name}) ;
-    
-    for p = 1:numel(params)
-        pindex = obj.getParamIndex(params(p).name) ;
-        if ~isempty(params(p).value)
-            obj.params(pindex).value = params(p).value ;
-        end
-        if ~isempty(params(p).learningRate)
-            obj.params(pindex).learningRate = params(p).learningRate ;
-        end
-        if ~isempty(params(p).weightDecay)
-            obj.params(pindex).weightDecay = params(p).weightDecay ;
-        end
-    end
-=======
     end
     
     switch net.layers{l}.type
@@ -394,7 +271,6 @@
     if ~isempty(params(p).value)
       obj.params(pindex).value = params(p).value ;
     end
->>>>>>> 1d9784f9
 end
 
 % --------------------------------------------------------------------
