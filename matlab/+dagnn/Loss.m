classdef Loss < dagnn.ElementWise
  properties
    loss = 'softmaxlog'
    ignoreAverage = false
    opts = {}
  end

  properties (Transient)
    average = 0
    numAveraged = 0
  end

  methods
    function outputs = forward(obj, inputs, params)
<<<<<<< HEAD
        
      % If there are 3 inputs, the third input should contain sample
      % specific weights
      weights = ones(size(inputs{2}));
      i = find(strcmpi(obj.opts,'instanceWeights'));
      if numel(inputs)==3
        weights = inputs{3};
      elseif ~isempty(i)
        weights = obj.opts{i+1};
      end
      
      outputs{1} = vl_nnloss(inputs{1}, inputs{2}, [], 'loss', obj.loss, 'InstanceWeights', weights, obj.opts{:}) ;
=======
      ind = find(strcmpi(obj.opts,'instanceWeights'));
      if numel(inputs)==3
        weights = inputs{3};
      elseif ~isempty(ind)
        weights = obj.opts{ind+1};
      else
        weights = [];
      end
      outputs{1} = vl_nnloss(inputs{1}, inputs{2}, [], 'loss', obj.loss, 'instanceWeights', weights, obj.opts{:}) ;
>>>>>>> 64f641d7
      obj.accumulateAverage(inputs, outputs);
    end

    function accumulateAverage(obj, inputs, outputs)
      if obj.ignoreAverage, return; end
      n = obj.numAveraged ;
      m = n + size(inputs{1}, 1) *  size(inputs{1}, 2) * size(inputs{1}, 4);
      obj.average = bsxfun(@plus, n * obj.average, gather(outputs{1})) / m ;
      obj.numAveraged = m ;
    end

    function [derInputs, derParams] = backward(obj, inputs, params, derOutputs)
<<<<<<< HEAD
      
      % If there are 3 inputs, the third input should contain sample
      % specific weights
      weights = ones(size(inputs{2}));
      i = find(strcmpi(obj.opts,'instanceWeights'));
      if numel(inputs)==3
        weights = inputs{3};
        derInputs{3} = [];
      elseif ~isempty(i)
        weights = obj.opts{i+1};
        derInputs{3} = [];
      end
      
      derInputs{1} = vl_nnloss(inputs{1}, inputs{2}, derOutputs{1}, 'loss', obj.loss, obj.opts{:}) ;
=======
      ind = find(strcmpi(obj.opts,'instanceWeights'));
      if numel(inputs)==3
        weights = inputs{3};
        derInputs{3} = [];
      elseif ~isempty(ind)
        weights = obj.opts{ind+1};
      else
        weights = [];
      end
      derInputs{1} = vl_nnloss(inputs{1}, inputs{2}, derOutputs{1}, 'loss', obj.loss, 'instanceWeights', weights, obj.opts{:}) ;
>>>>>>> 64f641d7
      derInputs{2} = [] ;
      derParams = {} ;
    end

    function reset(obj)
      obj.average = 0 ;
      obj.numAveraged = 0 ;
    end

    function outputSizes = getOutputSizes(obj, inputSizes, paramSizes)
      outputSizes{1} = [1 1 1 inputSizes{1}(4)] ;
    end

    function rfs = getReceptiveFields(obj)
      % the receptive field depends on the dimension of the variables
      % which is not known until the network is run
      rfs(1,1).size = [NaN NaN] ;
      rfs(1,1).stride = [NaN NaN] ;
      rfs(1,1).offset = [NaN NaN] ;
      rfs(2,1) = rfs(1,1) ;
    end

    function obj = Loss(varargin)
      obj.load(varargin) ;
    end
  end
end<|MERGE_RESOLUTION|>--- conflicted
+++ resolved
@@ -12,7 +12,6 @@
 
   methods
     function outputs = forward(obj, inputs, params)
-<<<<<<< HEAD
         
       % If there are 3 inputs, the third input should contain sample
       % specific weights
@@ -25,17 +24,6 @@
       end
       
       outputs{1} = vl_nnloss(inputs{1}, inputs{2}, [], 'loss', obj.loss, 'InstanceWeights', weights, obj.opts{:}) ;
-=======
-      ind = find(strcmpi(obj.opts,'instanceWeights'));
-      if numel(inputs)==3
-        weights = inputs{3};
-      elseif ~isempty(ind)
-        weights = obj.opts{ind+1};
-      else
-        weights = [];
-      end
-      outputs{1} = vl_nnloss(inputs{1}, inputs{2}, [], 'loss', obj.loss, 'instanceWeights', weights, obj.opts{:}) ;
->>>>>>> 64f641d7
       obj.accumulateAverage(inputs, outputs);
     end
 
@@ -48,7 +36,6 @@
     end
 
     function [derInputs, derParams] = backward(obj, inputs, params, derOutputs)
-<<<<<<< HEAD
       
       % If there are 3 inputs, the third input should contain sample
       % specific weights
@@ -62,19 +49,7 @@
         derInputs{3} = [];
       end
       
-      derInputs{1} = vl_nnloss(inputs{1}, inputs{2}, derOutputs{1}, 'loss', obj.loss, obj.opts{:}) ;
-=======
-      ind = find(strcmpi(obj.opts,'instanceWeights'));
-      if numel(inputs)==3
-        weights = inputs{3};
-        derInputs{3} = [];
-      elseif ~isempty(ind)
-        weights = obj.opts{ind+1};
-      else
-        weights = [];
-      end
-      derInputs{1} = vl_nnloss(inputs{1}, inputs{2}, derOutputs{1}, 'loss', obj.loss, 'instanceWeights', weights, obj.opts{:}) ;
->>>>>>> 64f641d7
+      derInputs{1} = vl_nnloss(inputs{1}, inputs{2}, derOutputs{1}, 'loss', obj.loss, 'InstanceWeights', weights, obj.opts{:}) ;
       derInputs{2} = [] ;
       derParams = {} ;
     end
