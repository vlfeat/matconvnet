function vl_test_nnlayers(gpu,tests)
% VL_TEST_NNLAYERS Test the layers with numeric differentiation
%    VL_TEST_NNLAYERS(0) Test the CPU implementation.
%    VL_TEST_NNLAYERS(1) Test the GPU implementation.
%    VL_TEST_NNLAYERS(2) Test the cuDNN implementation.

range = 100 ;

if nargin < 1, gpu = false ; end
if gpu
  grandn = @(varargin) range * gpuArray.randn(varargin{:}) ;
  grand = @(varargin) range * gpuArray.rand(varargin{:}) ;
else
  grandn = @(varargin) range * randn(varargin{:}) ;
  grand = @(varargin) range * rand(varargin{:}) ;
end

switch gpu
  case 0,
    fprintf('testing the CPU code\n') ;
  case 1
    fprintf('testing the GPU code\n') ;
  case 2
    fprintf('testing the cuDNN code\n') ;
end

rng(1) ;

if nargin < 2
<<<<<<< HEAD
  tests = 1:10 ;
=======
  tests = 1:14 ;
>>>>>>> b7dd9c96
end

for l = tests
  fprintf('test number %d\n', l)
  % resets random number generator to obtain reproducible results
  if gpu
    parallel.gpu.rng(0, 'combRecursive');
  else
    rng(0, 'combRecursive') ;
  end
  switch l
    case 1
      disp('testing vl_nnsoftamxloss multiple images convolutional') ;
      C = 10 ;
      n = 3 ;

      for multilab = [false true]
        if multilab
          c = reshape(mod(0:3*4*n-1,C)+1, 3, 4, 1, n) ;
        else
          c = [7 2 1] ;
        end

        % compare direct and indirect composition; this cannot
        % take large ranges
        x = grand(3,4,C,n)/range + 0.001 ; % non-negative
        y = vl_nnsoftmaxloss(x,c) ;
        y_ = vl_nnloss(vl_nnsoftmax(x),c) ;
        dzdy = grandn(size(y)) ;
        dzdx = vl_nnsoftmaxloss(x,c,dzdy) ;
        dzdx_ = vl_nnsoftmax(x,vl_nnloss(vl_nnsoftmax(x),c,dzdy)) ;
        vl_testsim(y,y_,0.1) ;
        vl_testsim(dzdx, dzdx_) ;
        vl_testder(@(x) vl_nnsoftmaxloss(x,c), x, dzdy, dzdx, 1e-6) ;

        % now larger input range
        x = grand(3,4,C,n) + range * 0.001 ; % non-negative
        y = vl_nnsoftmaxloss(x,c) ;
        dzdy = grandn(size(y)) ;
        dzdx = vl_nnsoftmaxloss(x,c,dzdy) ;
        vl_testder(@(x) vl_nnsoftmaxloss(x,c), x, dzdy, dzdx, range * 1e-6) ;
      end

    case 2
      disp('testing vl_nnloss multiple images convolutional') ;
      C = 10 ;
      c = [7 2 1] ;
      n = 3 ;
      x = grand(3,4,C,n) + 0.001 ; % non-negative
      y = vl_nnloss(x,c) ;
      dzdy = grandn(size(y)) ;
      dzdx = vl_nnloss(x,c,dzdy) ;
      vl_testder(@(x) vl_nnloss(x,c), x, dzdy, dzdx, range * 1e-8) ;

      disp('testing vl_nnloss multiple images') ;
      C = 10 ;
      c = [7 2 1] ;
      n = 3 ;
      x = grand(1,1,C,n) + 0.001 ; % non-negative
      y = vl_nnloss(x,c) ;
      dzdy = grandn(size(y)) ;
      dzdx = vl_nnloss(x,c,dzdy) ;
      vl_testder(@(x) vl_nnloss(x,c), x, dzdy, dzdx, range * 1e-8) ;

      disp('testing vl_nnloss') ;
      C = 10 ;
      c = 7 ;
      x = grand(1,1,C,1) + 0.001 ; % non-negative
      y = vl_nnloss(x,c) ;
      dzdy = grandn(size(y)) ;
      dzdx = vl_nnloss(x,c,dzdy) ;
      vl_testder(@(x) vl_nnloss(x,c), x, dzdy, dzdx, range * 1e-8) ;

    case 3
      disp('testing vl_nnsoftmax') ;
      d = 10 ;
      n = 3 ;
      delta = 1e-6 ;
      for h=1:3
        for w=1:2
          x = grandn(h,w,d,n)/range ;
          y = vl_nnsoftmax(x) ;
          dzdy = grandn(size(y)) ;
          dzdx = vl_nnsoftmax(x, dzdy) ;
          vl_testder(@(x) vl_nnsoftmax(x), x, dzdy, dzdx, 1e-2) ;
        end
      end

    case 4

      disp('testing vl_nnconv with fully connected identity filters') ;
      x = grandn(1,1,10,4,'single') ;
      b = grandn(1,size(x,3),'single') ;
      y = vl_nnconv(x,[],b,'verbose') ;
      dzdy = grandn(size(y),'single') ;
      [dzdx,dzdw,dzdb] = vl_nnconv(x,[],b,dzdy,'verbose') ;
      vl_testder(@(x) vl_nnconv(x,[],b), x, dzdy, dzdx, range * 1e-2) ;
      vl_testder(@(b) vl_nnconv(x,[],b), b, dzdy, dzdb, range * 1e-2) ;

      disp('testing vl_nnconv with square, non square, and fully connected filters') ;
      n = 3 ;
      fn = 5 ;
      for bias=[false true]
        for fw=[0 1 3 5 18]
          for fh=[0 1 2 3 9]
            w = grandn(fh,fw,10,fn,'single') ;
            if bias
              if numel(w)==0
                b = grandn(1,size(x,3),'single') ;
              else
                b = grandn(1,fn,'single') ;
              end
            else
              b = [] ;
            end
            x = grandn(9,18,10,n,'single') ;
            y = vl_nnconv(x,w,b,'verbose') ;
            dzdy = grandn(size(y),'single') ;
            [dzdx,dzdw,dzdb] = vl_nnconv(x,w,b,dzdy,'verbose') ;
            vl_testder(@(x) vl_nnconv(x,w,b), x, dzdy, dzdx, range * 1e-2) ;
            vl_testder(@(w) vl_nnconv(x,w,b), w, dzdy, dzdw, range * 1e-2) ;
            vl_testder(@(b) vl_nnconv(x,w,b), b, dzdy, dzdb, range * 1e-2) ;
          end
        end
      end

      disp('testing vl_nnconv stride correctness') ;
      x = grandn(9,9,1,1,'single') ;

      for emptyw = [false true]
        if emptyw
          w = [] ;
        else
          w = grandn(3,3,1,1,'single') ;
        end
        y = vl_nnconv(x,w,[],'verbose') ;
        for strideX=1:3
          for strideY=1:3
            stride = [strideY strideX] ;
            y_ = vl_nnconv(x,w,[],'verbose','stride',stride) ;
            vl_testsim(y(1:strideY:end,1:strideX:end,:,:),y_) ;

            dzdy = grandn(size(y),'single') ;
            dzdy(setdiff(1:end, 1:strideY:end),:,:,:) = 0 ;
            dzdy(:,setdiff(1:end, 1:strideX:end),:,:) = 0 ;
            [dzdx,dzdw] = vl_nnconv(x,w,[],dzdy,'verbose') ;
            [dzdx_,dzdw_] = vl_nnconv(x,w,[],dzdy(1:strideY:end,1:strideX:end,:,:),'verbose','stride',stride) ;
            vl_testsim(dzdx,dzdx_);
            vl_testsim(dzdw,dzdw_);
          end
        end
      end

      disp('testing vl_nnconv pad correctness') ;
      x = grandn(9,9,1,1,'single') ;
      w = grandn(3,3,1,1,'single') ;
      y = vl_nnconv(x,w,[],'verbose') ;
      dzdy = grandn(size(y),'single') ;
      [dzdx,dzdw] = vl_nnconv(x,w,[],dzdy,'verbose') ;

      for padX1=0:2
        for padX2=0:2
          for padY1=0:2
            for padY2=0:2
              pad = [padY1 padY2 padX1 padX2] ;
              y_ = vl_nnconv(x,w,[],'verbose','pad',pad) ;
              vl_testsim(y_(padY1+1:end-padY2,padX1+1:end-padX2,:,:),y) ;
              dzdy_ = padarray(padarray(dzdy,[padY1 padX1],'pre'),...
                [padY2 padX2], 'post') ;

              [dzdx_,dzdw_] = vl_nnconv(x,w,[],dzdy_,'verbose','pad',pad) ;
              vl_testsim(dzdx,dzdx_) ;
              vl_testsim(dzdw,dzdw_) ;
            end
          end
        end
      end

      disp('testing vl_nnconv pad and stride combo') ;
      x = grandn(16,15,4,2,'single') ;
      for emptyw = [true false]
        if emptyw
          w = [] ;
          b = grandn(4,1,'single') ;
        else
          w = grandn(3,3,4,5,'single') ;
          b = grandn(5,1,'single') ;
        end
        for pad=0:2
          for stride=1:4
            y = vl_nnconv(x,w,b,'verbose','stride',stride,'pad',pad) ;
            dzdy = grandn(size(y),'single') ;
            [dzdx,dzdw,dzdb] = vl_nnconv(x,w,b,dzdy,'verbose','stride',stride,'pad',pad) ;
            vl_testder(@(x) vl_nnconv(x,w,b,'stride',stride,'pad',pad), x, dzdy, dzdx, range * 1e-2) ;
            vl_testder(@(w) vl_nnconv(x,w,b,'stride',stride,'pad',pad), w, dzdy, dzdw, range * 1e-2) ;
            vl_testder(@(b) vl_nnconv(x,w,b,'stride',stride,'pad',pad), b, dzdy, dzdb, range * 1e-2) ;
          end
        end
      end

      disp('testing vl_nnconv filter groups') ;
      n = 3 ;
      C = 10 ;
      for fw=[1 3 9]
        for fh=[4 13]
          w_ = grandn(fh,fw,9,3,'single') ;
          w = cat(4, w_(:,:,1:3,1), w_(:,:,4:6,2), w_(:,:,7:9,3)) ;
          w_(:,:,4:9,1) = 0 ;
          w_(:,:,[1:3, 7:9],2) = 0 ;
          w_(:,:,1:6,3) = 0 ;
          x = grandn(13,9,9,n,'single') ;
          y = vl_nnconv(x,w,[],'verbose') ;
          y_ = vl_nnconv(x,w_,[],'verbose') ;
          vl_testsim(y,y_) ;
          dzdy = grandn(size(y),'single') ;
          [dzdx,dzdw] = vl_nnconv(x,w,[],dzdy,'verbose') ;
          vl_testder(@(x) vl_nnconv(x,w,[]), x, dzdy, dzdx, range * 1e-2) ;
          vl_testder(@(w) vl_nnconv(x,w,[]), w, dzdy, dzdw, range * 1e-2) ;
        end
      end

    case 5
      % make sure that all elements in x are different. in this way,
      % we can compute numerical derivatives reliably by adding a delta < .5.
      x = grandn(15,14,3,2,'single') ;
      x(:) = randperm(numel(x))' ;

      % Test whether the avg pool output is equal to its emulation with
      % convolutional layer
      stride = 1 ;
      pad = 0 ;
      for poolx=1:3
        for pooly=1:2
          pool = [pooly poolx] ;
          args = {'verbose','stride',stride,'pad',pad, 'method', 'avg'};
          y = vl_nnpool(x,pool,args{:}) ;
          y_conv = vl_nnconv(gather(x), ones(pooly,poolx,1,size(x,3), 'single')./poolx./pooly, ...
            zeros(1, size(x,3), 'single'),'verbose', 'stride', stride, ...
            'pad', pad);
          vl_testsim(y, y_conv, 1e-3); % Does not pass with 1e-4
        end
      end

      methods = {'max', 'avg'};
      for mi = 1:numel(methods)
        fprintf('testing vl_nnpool - %s', methods{mi}) ;
        for pool=1:3
          for pad=0:min(3,pool-1)
            for stride=1:4
              args = {'stride',stride,'pad',pad,'method',methods{mi}};
              y = vl_nnpool(x,pool,args{:},'verbose') ;
              dzdy = grandn(size(y),'single') ;
              dzdx = vl_nnpool(x,pool,dzdy,args{:},'verbose') ;
              vl_testder(@(x) vl_nnpool(x,pool,args{:}), ...
                x, dzdy, dzdx, range * 1e-2) ;
            end
          end
        end

        stride = 1 ;
        pad = 0 ;
        for poolx=1:3
          for pooly=1:2
            pool = [pooly poolx] ;
            args = {'verbose','stride',stride,'pad',pad, 'method', methods{mi}};
            y = vl_nnpool(x,pool,args{:}) ;
            dzdy = grandn(size(y),'single') ;
            dzdx = vl_nnpool(x,pool,dzdy,args{:}) ;
            vl_testder(@(x) vl_nnpool(x,pool,args{:}), ...
              x, dzdy, dzdx, range * 1e-2) ;
          end
        end

        pool = [3 2] ;
        for stridex=1:3
          for stridey=1:2
            stride = [stridey stridex] ;
            args = {'verbose','stride',stride,'pad',pad, 'method', methods{mi}};
            y = vl_nnpool(x,pool,args{:}) ;
            dzdy = grandn(size(y),'single') ;
            dzdx = vl_nnpool(x,pool,dzdy,args{:}) ;
            vl_testder(@(x) vl_nnpool(x,pool,args{:}), ...
              x, dzdy, dzdx, range * 1e-2) ;
          end
        end

        pool = [3 4] ;
        stride = [2 1] ;
        for padLeft=0:2
          for padRight=0:2
            pad = [0 0 padLeft padRight] ;
            args = {'verbose','stride',stride,'pad',pad, 'method', methods{mi}};
            y = vl_nnpool(x,pool,args{:}) ;
            dzdy = grandn(size(y),'single') ;
            dzdx = vl_nnpool(x,pool,dzdy,args{:}) ;
            vl_testder(@(x) vl_nnpool(x,pool,args{:}), ...
              x, dzdy, dzdx, range * 1e-2) ;
          end
        end

        pool = [3 4] ;
        stride = [2 1] ;
        for padTop=0:2
          for padBottom=0:2
            pad = [padTop padBottom 2 1] ;
            args = {'verbose','stride',stride,'pad',pad, 'method', methods{mi}};
            y = vl_nnpool(x,pool,args{:}) ;
            dzdy = grandn(size(y),'single') ;
            dzdx = vl_nnpool(x,pool,dzdy,args{:}) ;
            vl_testder(@(x) vl_nnpool(x,pool,args{:}), ...
              x, dzdy, dzdx, range * 1e-2) ;
          end
        end
      end

    case 6
      disp('testing vl_nnnormalize') ;

      % the derivative for d=1 is not very stable numerically
      for d=2:17
        param = [d, .1, .5, .75] ;
        x = grandn(3,2,10,4,'single') ;
        y = vl_nnnormalize(x,param,'verbose') ;
        dzdy = grand(size(y),'single')-0.5 ;
        dzdx = vl_nnnormalize(x,param,dzdy,'verbose') ;
        vl_testder(@(x) vl_nnnormalize(x,param), x, dzdy, dzdx, range * 2e-3, 0.3) ;
      end

      for d=1:7
        param(1) = d ;
        y = vl_nnnormalize(gather(x),param) ;
        y_ = zeros(size(y),'single') ;
        x_ = gather(x) ;
        for i=1:size(x,1)
          for j=1:size(x,2)
            for n=1:size(x,4)
              t = zeros(1,1,size(x,3),1) ;
              t(1,1,:,1) = (param(2) + param(3)*conv(squeeze(x_(i,j,:,n)).^2, ...
                ones(param(1),1), 'same')).^(-param(4)) ;
              y_(i,j,:,n) = x_(i,j,:,n) .* t ;
            end
          end
        end
        vl_testsim(y,y_) ;
      end

      x = grandn(1,1,10,1,'single') ;
      y = vl_nnnormalize(x, [20, 0, 1, .5]) ;
      vl_testsim(sum(y(:).^2), 1, 1e-2) ;

    case 7
      disp('testing relu') ;
      % make sure that all elements in x are different. in this way,
      % we can compute numerical derivatives reliably by adding a delta < .5.
      x = randn(5,5,1,1,'single') ;
      x(:) = randperm(numel(x))' - round(numel(x)/2) ;
      % avoid non-diff value for test
      x(x==0)=1 ;
      if gpu, x = gpuArray(x) ; end
      y = vl_nnrelu(x) ;
      dzdy = grandn(size(y),'single') ;
      dzdx = vl_nnrelu(x,dzdy) ;
      vl_testder(@(x) vl_nnrelu(x), x, dzdy, dzdx) ;

    case 8
      disp('testing vl_nnnoffset') ;
      param = [.34, .5] ;
      x = grandn(4,5,10,3,'single') ;
      y = vl_nnnoffset(x,param) ;
      dzdy = grandn(size(y),'single') ;
      dzdx = vl_nnnoffset(x,param,dzdy) ;
      vl_testder(@(x) vl_nnnoffset(x,param), x, dzdy, dzdx, 1e-3*range) ;

    case 9
      disp('testing vl_nndropout') ;
      x = grandn(4,5,10,3,'single') ;
      [y,mask] = vl_nndropout(x) ;
      dzdy = grandn(size(y),'single') ;
      dzdx = vl_nndropout(x,dzdy,'mask',mask) ;
      vl_testder(@(x) vl_nndropout(x,'mask',mask), x, dzdy, dzdx, 1e-3*range) ;
<<<<<<< HEAD
      
    case 10
      disp('testing vl_nnconcat') ;
      sz = [4,5,10,3];
      x = {grandn(sz,'single'), grandn(sz,'single'), grandn(sz,'single')};
      
      for dim = 1:3
        y = vl_nnconcat(x, dim) ;
        assert(size(y, dim) == sz(dim)*numel(x));
        dzdy = grandn(size(y),'single') ;
        dzdx = vl_nnconcat(x,dim, dzdy) ;
        vl_testder(@(x) vl_nnconcat(x,dim), x, dzdy, dzdx, 1e-3*range) ;
=======

    case 10
      disp('testing vl_nnsigmoid') ;
      x = randn(5,5,1,1,'single') ;
      x(:) = randperm(numel(x))' - round(numel(x)/2) ;
      x(x==0)=1 ;
      if gpu, x = gpuArray(x) ; end
      y = vl_nnsigmoid(x) ;
      dzdy = grandn(size(y),'single') ;
      dzdx = vl_nnsigmoid(x,dzdy) ;
      vl_testder(@(x) vl_nnsigmoid(x), x, dzdy, dzdx) ;

    case 11
      disp('testing vl_nnbnorm');
      r = 13 ; c = 17 ;
      nd = 4 ;
      bs = 5 ;

      dtype = 'single' ;

      x = grandn(r, c, nd, bs, dtype) ;
      g = grandn(1, 1, nd, 1);
      b = grandn(1, 1, nd, 1);
      g = grandn(nd, 1);
      b = grandn(nd, 1);

      y = vl_nnbnorm(x,g,b) ;
      dzdy = grandn(size(y), dtype) ;
      [dzdx,dzdg,dzdb] = vl_nnbnorm(x,g,b,dzdy) ;

      vl_testder(@(x) vl_nnbnorm(x,g,b), x, dzdy, dzdx, range * 1e-3) ;
      vl_testder(@(g) vl_nnbnorm(x,g,b), g, dzdy, dzdg, range * 1e-3) ;
      vl_testder(@(b) vl_nnbnorm(x,g,b), b, dzdy, dzdb, range * 1e-3) ;

    case 12
      disp('testinb vl_nnspnorm');

      h = 13 ;
      w = 17 ;
      d = 4 ;
      n = 5 ;

      param = [3, 3, 0.1, 0.75] ;
      x = grandn(h,w,d,n,'single') ;
      y = vl_nnspnorm(x, param) ;

      dzdy = grand(h, w, d, n) ;
      dzdx = vl_nnspnorm(x, param, dzdy) ;
      vl_testder(@(x) vl_nnspnorm(x,param), x, dzdy, dzdx, range * 1e-3) ;

    case 13
      disp('testing vl_nnpdist');
      h = 13 ;
      w = 17 ;
      d = 4 ;
      n = 5 ;
      for oneToOne = [true, false]
        for noRoot = [true, false]
          for p = [.5 1:3]
            x = grandn(h,w,d,n,'single') ;
            if oneToOne
              x0 = grandn(h,w,d,n,'single') ;
            else
              x0 = grandn(1,1,d,n) ;
            end
            y = vl_nnpdist(x, x0, p, 'noRoot',noRoot) ;

            % make sure they are not too close in anyd dimension as
            % this may be a problem for the finite difference
            % dereivatives as one could approach0 which is not
            % differentiable for some p-norms

            s = abs(bsxfun(@minus, x, x0)) < 5*range*1e-3 ;
            x(s) = x(s) + 5*range ;

            dzdy = grand(h, w, 1, n) ;
            dzdx = vl_nnpdist(x,x0,p,dzdy,'noRoot',noRoot) ;
            vl_testder(@(x) vl_nnpdist(x,x0,p,'noRoot',noRoot), x, dzdy, dzdx, range * 1e-4) ;
          end
        end
      end

    case 14

      disp('testing vl_nnconvt') ;
      for m=1:3
        for n=1:4
          for k=1:3
            x = grandn(10,12,m,n,'single') ;
            f = grandn(3,4,k,m,'single') ;
            b = grandn(1,k,'single') ;
            y = vl_nnconvt(x,f,b,'verbose') ;
            dzdy = grandn(size(y),'single') ;
            [dzdx,dzdf,dzdb] = vl_nnconvt(x,f,b,dzdy,'verbose') ;
            vl_testder(@(x) vl_nnconvt(x,f,b), x, dzdy, dzdx, range * 1e-2) ;
            vl_testder(@(f) vl_nnconvt(x,f,b), f, dzdy, dzdf, range * 1e-2) ;
            vl_testder(@(b) vl_nnconvt(x,f,b), b, dzdy, dzdb, range * 1e-1) ;
          end
        end
      end

      disp('testing vl_nnconvt upsample and crop') ;
      m = 3 ; n = 2 ; k = 3;
      for sx=1:3
        for sy=1:3
          for px=1:3
            for py=1:3
              for px_=1:3
                for py_=1:3
                  opts = {'upsample',[sy sx],'crop',[py py_ px px_]} ;
                  x = grandn(5,6,m,n,'single') ;
                  f = grandn(3,4,k,m,'single') ;
                  b = grandn(1,k,'single') ;
                  y = vl_nnconvt(x,f,b,'verbose',opts{:}) ;
                  dzdy = grandn(size(y),'single') ;
                  [dzdx,dzdf,dzdb] = vl_nnconvt(x,f,b,dzdy,'verbose',opts{:}) ;
                  vl_testder(@(x) vl_nnconvt(x,f,b,opts{:}), x, dzdy, dzdx, range * 1e-2) ;
                  vl_testder(@(f) vl_nnconvt(x,f,b,opts{:}), f, dzdy, dzdf, range * 1e-2) ;
                  vl_testder(@(b) vl_nnconvt(x,f,b,opts{:}), b, dzdy, dzdb, range * 1e-1) ;
                end
              end
            end
          end
        end
      end

      disp('testing vl_nnconvt grouped filters') ;
      for ng=1:3
        n = 3 ;
        for m=1:3
          for k=1:3
            opts = {'numgroups',ng} ;
            x = grandn(10,12,m*ng,n,'single') ;
            f = grandn(3,4,k,m*ng,'single') ;
            b = grandn(1,k*ng,'single') ;
            y = vl_nnconvt(x,f,b,'verbose',opts{:}) ;
            dzdy = grandn(size(y),'single') ;
            [dzdx,dzdf,dzdb] = vl_nnconvt(x,f,b,dzdy,'verbose',opts{:}) ;
            vl_testder(@(x) vl_nnconvt(x,f,b,opts{:}), x, dzdy, dzdx, range * 1e-2) ;
            vl_testder(@(f) vl_nnconvt(x,f,b,opts{:}), f, dzdy, dzdf, range * 1e-2) ;
            vl_testder(@(b) vl_nnconvt(x,f,b,opts{:}), b, dzdy, dzdb, range * 1e-1) ;
          end
        end
>>>>>>> b7dd9c96
      end
  end
end<|MERGE_RESOLUTION|>--- conflicted
+++ resolved
@@ -27,11 +27,7 @@
 rng(1) ;
 
 if nargin < 2
-<<<<<<< HEAD
-  tests = 1:10 ;
-=======
   tests = 1:14 ;
->>>>>>> b7dd9c96
 end
 
 for l = tests
@@ -412,20 +408,6 @@
       dzdy = grandn(size(y),'single') ;
       dzdx = vl_nndropout(x,dzdy,'mask',mask) ;
       vl_testder(@(x) vl_nndropout(x,'mask',mask), x, dzdy, dzdx, 1e-3*range) ;
-<<<<<<< HEAD
-      
-    case 10
-      disp('testing vl_nnconcat') ;
-      sz = [4,5,10,3];
-      x = {grandn(sz,'single'), grandn(sz,'single'), grandn(sz,'single')};
-      
-      for dim = 1:3
-        y = vl_nnconcat(x, dim) ;
-        assert(size(y, dim) == sz(dim)*numel(x));
-        dzdy = grandn(size(y),'single') ;
-        dzdx = vl_nnconcat(x,dim, dzdy) ;
-        vl_testder(@(x) vl_nnconcat(x,dim), x, dzdy, dzdx, 1e-3*range) ;
-=======
 
     case 10
       disp('testing vl_nnsigmoid') ;
@@ -569,7 +551,20 @@
             vl_testder(@(b) vl_nnconvt(x,f,b,opts{:}), b, dzdy, dzdb, range * 1e-1) ;
           end
         end
->>>>>>> b7dd9c96
-      end
+      end
+          
+    case 15
+      disp('testing vl_nnconcat') ;
+      sz = [4,5,10,3];
+      x = {grandn(sz,'single'), grandn(sz,'single'), grandn(sz,'single')};
+      
+      for dim = 1:3
+        y = vl_nnconcat(x, dim) ;
+        assert(size(y, dim) == sz(dim)*numel(x));
+        dzdy = grandn(size(y),'single') ;
+        dzdx = vl_nnconcat(x,dim, dzdy) ;
+        vl_testder(@(x) vl_nnconcat(x,dim), x, dzdy, dzdx, 1e-3*range) ;
+      end
+    end
   end
 end