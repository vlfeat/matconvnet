function [y1, y2] = vl_nnpdist(x, x0, p, varargin)
%VL_NNPDIST CNN p-distance from target.
%   VL_NNPDIST(X, X0, P) computes the P distance raised of each feature
%   vector in X to the corresponding feature vector in X0:
%
%     Y(i,j,1) = (SUM_d (X(i,j,d) - X0(i,j,d))^P)^(1/P)
%
%   X0 should have the same size as X; the outoput Y has the same
%   height and width as X, but depth equal to 1. Optionally, X0 can
%   be a 1 x 1 x D x N array, in which case the same target feature
%   vector in X0 is compared to all feature vectors in X. In that case,
%   however, the DZDX0 are of size of X.
%
%   Setting the `noRoot` option to `true` does not take the 1/P power
%   in the formula, computing instead
%
%     Y(i,j,1) = SUM_d (X(i,j,d) - X0(i,j,d))^P
%
%   For example, `vl_nnpdist(x, x0, 2, 'noRoot', true)` computes the
%   squared L2 distance.
%
%   [DZDX, DZDX0] = VL_NNPDISTP(X, X0, P, DZDY) computes the derivative
%   of the block inputs projected onto DZDY. DZDX, DZDX0 and DZDY have the
%   same dimensions as X and Y, respectively.
%
%   VL_NNPDIST(___, 'OPT', VAL, ...) accepts the following options:
%
%   `NoRoot`:: `false`
%      If set to true, compute the P-distance to the P-th power.
%
%   `Epsilon`:: 1e-6
%      When computing derivatives, quantities that are divided in are
%      lower boudned by this value. For example, the L2 distance is
%      not smooth at the origin; this option prevents the
%      derivative from diverging.
%
%   `Aggregate`:: false
%      Instead of returning one scalar for each spatial location in
%      the inputs, sum all of them into a single scalar.
%
%   `InstanceWeights``:: `[]`
%      Optionally weight individual instances. This parameter can be
%      eigther a scalar or a weight mask, one for each pixel in the
%      input tensor.

% Copyright (C) 2015  Karel Lenc and Andrea Vedaldi.
% All rights reserved.
%
% This file is part of the VLFeat library and is made available under
% the terms of the BSD license (see the COPYING file).

% -------------------------------------------------------------------------
%                                                             Parse options
% -------------------------------------------------------------------------

opts.noRoot = false ;
opts.epsilon = 1e-6 ;
opts.aggregate = false ;
<<<<<<< HEAD
opts.normed = false ;
opts.hinge = 0;
opts.hard_samples_percent = [];
=======
opts.instanceWeights = [] ;
>>>>>>> 11d0b2d2
backMode = numel(varargin) > 0 && ~ischar(varargin{1}) ;
if backMode
  dzdy = varargin{1} ;
  opts = vl_argparse(opts, varargin(2:end), 'nonrecursive') ;
else
  dzdy = [] ;
  opts = vl_argparse(opts, varargin, 'nonrecursive') ;
end

% -------------------------------------------------------------------------
%                                                             Parse options
% -------------------------------------------------------------------------

d = bsxfun(@minus, x, x0) ;
d(isnan(x0)) = 0;
if backMode, d(abs(d) < opts.hinge) = 0; end;
if opts.normed, d = bsxfun(@rdivide, d, (x0+~x0)); end;

if ~isempty(dzdy) && ~isempty(opts.hard_samples_percent)
    
end
    
    

if ~isempty(dzdy) && ~isempty(opts.instanceWeights)
  dzdy = bsxfun(@times, opts.instanceWeights, dzdy) ;
end

if ~opts.noRoot
  if isempty(dzdy)
    if p == 1
      y1 = sum(abs(d),3) ;
    elseif p == 2
      y1 = sqrt(sum(d.*d,3)) ;
    else
      y1 = sum(abs(d).^p,3).^(1/p) ;
    end
  else
    if p == 1
      y1 = bsxfun(@times, dzdy, sign(d)) ;
    elseif p == 2
      y1 = max(sum(d.*d,3), opts.epsilon).^(-0.5) ;
      y1 = bsxfun(@times, bsxfun(@times, dzdy, y1),  d) ;
    elseif p < 1
      y1 = sum(abs(d).^p,3).^((1-p)/p) ;
      y1 = bsxfun(@times, bsxfun(@times, dzdy, y1), max(abs(d), opts.epsilon).^(p-1) .* sign(d)) ;
    else
      y1 = max(sum(abs(d).^p,3), opts.epsilon).^((1-p)/p) ;
      y1 = bsxfun(@times, bsxfun(@times, dzdy, y1), abs(d).^(p-1) .* sign(d)) ;
    end
  end
else
  if isempty(dzdy)
    if p == 1
      y1 = sum(abs(d),3) ;
    elseif p == 2
      y1 = sum(d.*d,3) ;
    else
      y1 = sum(abs(d).^p,3) ;
    end
  else
    if p == 1
      y1 = bsxfun(@times, dzdy, sign(d)) ;
    elseif p == 2
      y1 = bsxfun(@times, 2 * dzdy, d) ;
    elseif p < 1
      y1 = bsxfun(@times, p * dzdy, max(abs(d), opts.epsilon).^(p-1) .* sign(d)) ;
    else
      y1 = bsxfun(@times, p * dzdy, abs(d).^(p-1) .* sign(d)) ;
    end
  end
end

if isempty(dzdy)
  if ~isempty(opts.instanceWeights)
    y1 = bsxfun(@times, opts.instanceWeights, y1) ;
  end
  if opts.aggregate
    y1 = sum(sum(y1)) ;
  end
end
if ~isempty(dzdy), y2 = -y1; end<|MERGE_RESOLUTION|>--- conflicted
+++ resolved
@@ -56,20 +56,17 @@
 opts.noRoot = false ;
 opts.epsilon = 1e-6 ;
 opts.aggregate = false ;
-<<<<<<< HEAD
 opts.normed = false ;
+opts.instanceWeights = [] ;
 opts.hinge = 0;
 opts.hard_samples_percent = [];
-=======
-opts.instanceWeights = [] ;
->>>>>>> 11d0b2d2
 backMode = numel(varargin) > 0 && ~ischar(varargin{1}) ;
 if backMode
-  dzdy = varargin{1} ;
-  opts = vl_argparse(opts, varargin(2:end), 'nonrecursive') ;
+    dzdy = varargin{1} ;
+    opts = vl_argparse(opts, varargin(2:end), 'nonrecursive') ;
 else
-  dzdy = [] ;
-  opts = vl_argparse(opts, varargin, 'nonrecursive') ;
+    dzdy = [] ;
+    opts = vl_argparse(opts, varargin, 'nonrecursive') ;
 end
 
 % -------------------------------------------------------------------------
@@ -84,64 +81,62 @@
 if ~isempty(dzdy) && ~isempty(opts.hard_samples_percent)
     
 end
-    
-    
 
 if ~isempty(dzdy) && ~isempty(opts.instanceWeights)
-  dzdy = bsxfun(@times, opts.instanceWeights, dzdy) ;
+    dzdy = bsxfun(@times, opts.instanceWeights, dzdy) ;
 end
 
 if ~opts.noRoot
-  if isempty(dzdy)
-    if p == 1
-      y1 = sum(abs(d),3) ;
-    elseif p == 2
-      y1 = sqrt(sum(d.*d,3)) ;
+    if isempty(dzdy)
+        if p == 1
+            y1 = sum(abs(d),3) ;
+        elseif p == 2
+            y1 = sqrt(sum(d.*d,3)) ;
+        else
+            y1 = sum(abs(d).^p,3).^(1/p) ;
+        end
     else
-      y1 = sum(abs(d).^p,3).^(1/p) ;
+        if p == 1
+            y1 = bsxfun(@times, dzdy, sign(d)) ;
+        elseif p == 2
+            y1 = max(sum(d.*d,3), opts.epsilon).^(-0.5) ;
+            y1 = bsxfun(@times, bsxfun(@times, dzdy, y1),  d) ;
+        elseif p < 1
+            y1 = sum(abs(d).^p,3).^((1-p)/p) ;
+            y1 = bsxfun(@times, bsxfun(@times, dzdy, y1), max(abs(d), opts.epsilon).^(p-1) .* sign(d)) ;
+        else
+            y1 = max(sum(abs(d).^p,3), opts.epsilon).^((1-p)/p) ;
+            y1 = bsxfun(@times, bsxfun(@times, dzdy, y1), abs(d).^(p-1) .* sign(d)) ;
+        end
     end
-  else
-    if p == 1
-      y1 = bsxfun(@times, dzdy, sign(d)) ;
-    elseif p == 2
-      y1 = max(sum(d.*d,3), opts.epsilon).^(-0.5) ;
-      y1 = bsxfun(@times, bsxfun(@times, dzdy, y1),  d) ;
-    elseif p < 1
-      y1 = sum(abs(d).^p,3).^((1-p)/p) ;
-      y1 = bsxfun(@times, bsxfun(@times, dzdy, y1), max(abs(d), opts.epsilon).^(p-1) .* sign(d)) ;
+else
+    if isempty(dzdy)
+        if p == 1
+            y1 = sum(abs(d),3) ;
+        elseif p == 2
+            y1 = sum(d.*d,3) ;
+        else
+            y1 = sum(abs(d).^p,3) ;
+        end
     else
-      y1 = max(sum(abs(d).^p,3), opts.epsilon).^((1-p)/p) ;
-      y1 = bsxfun(@times, bsxfun(@times, dzdy, y1), abs(d).^(p-1) .* sign(d)) ;
+        if p == 1
+            y1 = bsxfun(@times, dzdy, sign(d)) ;
+        elseif p == 2
+            y1 = bsxfun(@times, 2 * dzdy, d) ;
+        elseif p < 1
+            y1 = bsxfun(@times, p * dzdy, max(abs(d), opts.epsilon).^(p-1) .* sign(d)) ;
+        else
+            y1 = bsxfun(@times, p * dzdy, abs(d).^(p-1) .* sign(d)) ;
+        end
     end
-  end
-else
-  if isempty(dzdy)
-    if p == 1
-      y1 = sum(abs(d),3) ;
-    elseif p == 2
-      y1 = sum(d.*d,3) ;
-    else
-      y1 = sum(abs(d).^p,3) ;
-    end
-  else
-    if p == 1
-      y1 = bsxfun(@times, dzdy, sign(d)) ;
-    elseif p == 2
-      y1 = bsxfun(@times, 2 * dzdy, d) ;
-    elseif p < 1
-      y1 = bsxfun(@times, p * dzdy, max(abs(d), opts.epsilon).^(p-1) .* sign(d)) ;
-    else
-      y1 = bsxfun(@times, p * dzdy, abs(d).^(p-1) .* sign(d)) ;
-    end
-  end
 end
 
 if isempty(dzdy)
-  if ~isempty(opts.instanceWeights)
-    y1 = bsxfun(@times, opts.instanceWeights, y1) ;
-  end
-  if opts.aggregate
-    y1 = sum(sum(y1)) ;
-  end
+    if ~isempty(opts.instanceWeights)
+        y1 = bsxfun(@times, opts.instanceWeights, y1) ;
+    end
+    if opts.aggregate
+        y1 = sum(sum(y1)) ;
+    end
 end
 if ~isempty(dzdy), y2 = -y1; end