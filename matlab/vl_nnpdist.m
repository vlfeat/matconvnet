--- conflicted
+++ resolved
@@ -58,10 +58,7 @@
 opts.aggregate = false ;
 opts.normed = false ;
 opts.instanceWeights = [] ;
-<<<<<<< HEAD
-=======
 opts.normed = false ;
->>>>>>> 1d9784f9
 opts.hinge = 0;
 opts.hard_samples_percent = [];
 backMode = numel(varargin) > 0 && ~ischar(varargin{1}) ;
@@ -81,7 +78,6 @@
 d(isnan(x0)) = 0;
 if backMode, d(abs(d) < opts.hinge) = 0; end;
 if opts.normed, d = bsxfun(@rdivide, d, (x0+~x0)); end;
-<<<<<<< HEAD
 
 if ~isempty(dzdy) && ~isempty(opts.hard_samples_percent)
     absd = abs(d) ;
@@ -91,8 +87,6 @@
     th = prctile(absd,100-opts.hard_samples_percent);
     d = bsxfun(@times, d, absd >= th);
 end
-=======
->>>>>>> 1d9784f9
 
 if ~isempty(dzdy) && ~isempty(opts.instanceWeights)
     dzdy = bsxfun(@times, opts.instanceWeights, dzdy) ;
