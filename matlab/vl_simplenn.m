function res = vl_simplenn(net, x, dzdy, res, varargin)
% VL_SIMPLENN  Evaluates a simple CNN
%   RES = VL_SIMPLENN(NET, X) evaluates the convnet NET on data X.
%   RES = VL_SIMPLENN(NET, X, DZDY) evaluates the convnent NET and its
%   derivative on data X and output derivative DZDY.
%
%   The network has a simple (linear) topology, i.e. the computational
%   blocks are arranged in a sequence of layers. Please note that
%   there is no need to use this wrapper, which is provided for
%   convenience. Instead, the individual CNN computational blocks can
%   be evaluated directly, making it possible to create significantly
%   more complex topologies, and in general allowing greater
%   flexibility.
%
%   The NET structure contains two fields:
%
%   - net.layers: the CNN layers.
%   - net.normalization: information on how to normalize input data.
%
%   The network expects the data X to be already normalized. This
%   usually involves rescaling the input image(s) and subtracting a
%   mean.
%
%   RES is a structure array with one element per network layer plus
%   one representing the input. So RES(1) refers to the zeroth-layer
%   (input), RES(2) refers to the first layer, etc. Each entry has
%   fields:
%
%   - res(i+1).x: the output of layer i. Hence res(1).x is the network
%     input.
%
%   - res(i+1).aux: auxiliary output data of layer i. For example,
%     dropout uses this field to store the dropout mask.
%
%   - res(i+1).dzdx: the derivative of the network output relative to
%     variable res(i+1).x, i.e. the output of layer i. In particular
%     res(1).dzdx is the derivative of the network output with respect
%     to the network input.
%
%   - res(i+1).dzdw: the derivative of the network output relative to
%     the parameters of layer i. It can be a cell array for multiple
%     parameters.
%
%   net.layers is a cell array of network layers. The following
%   layers, encapsulating corresponding functions in the toolbox, are
%   supported:
%
%   Convolutional layer::
%     The convolutional layer wraps VL_NNCONV(). It has fields:
%
%     - layer.type = 'conv'
%     - layer.filters: the filters.
%     - layer.biases: the biases.
%     - layer.stride: the sampling stride (usually 1).
%     - layer.padding: the padding (usually 0).
%
%   Max pooling layer::
%     The max pooling layer wraps VL_NNPOOL(). It has fields:
%
%     - layer.type = 'pool'
%     - layer.method: pooling method ('max' or 'avg').
%     - layer.pool: the pooling size.
%     - layer.stride: the sampling stride (usually 1).
%     - layer.padding: the padding (usually 0).
%
%   Normalization layer::
%     The normalization layer wraps VL_NNNORMALIZE(). It has fields
%
%     - layer.type = 'normalize'
%     - layer.param: the normalization parameters.
%
%   ReLU layer::
%     The ReLU layer wraps VL_NNRELU(). It has fields:
%
%     - layer.type = 'relu'
%
%   Dropout layer::
%     The dropout layer wraps VL_NNDROPOUT(). It has fields:
%
%     - layer.type = 'dropout'
%     - layer.rate: the dropout rate.
%
%   Softmax layer::
%     The softmax layer wraps VL_NNSOFTMAX(). It has fields
%
%     - layer.type = 'softmax'
%
%   Log-loss layer::
%     The log-loss layer wraps VL_NNLOSS(). It has fields:
%
%     - layer.type = 'loss'
%     - layer.class: the ground-truth class.
%
%   Softmax-log-loss layer::
%     The softmax-log-loss layer wraps VL_NNSOFTMAXLOSS(). It has
%     fields:
%
%     - layer.type = 'softmaxloss'
%     - layer.class: the ground-truth class.
%
%   Custom layer::
%     This can be used to specify custom layers.
%
%     - layer.type = 'custom'
%     - layer.forward: a function handle computing the block.
%     - layer.backward: a function handle computing the block derivative.
%
%     The first function is called as res(i+1) = forward(layer, res(i), res(i+1))
%     where res() is the struct array specified before. The second function is
%     called as res(i) = backward(layer, res(i), res(i+1)). Note that the
%     `layer` structure can contain additional fields if needed.


% Copyright (C) 2014 Andrea Vedaldi.
% All rights reserved.
%
% This file is part of the VLFeat library and is made available under
% the terms of the BSD license (see the COPYING file).

opts.res = [] ;
opts.conserveMemory = false ;
opts.sync = false ;
opts.disableDropout = false ;
opts.freezeDropout = false ;
opts = vl_argparse(opts, varargin);

n = numel(net.layers) ;

if (nargin <= 2) || isempty(dzdy)
  doder = false ;
else
  doder = true ;
end

gpuMode = isa(x, 'gpuArray') ;

if nargin <= 3 || isempty(res)
  res = struct(...
    'x', cell(1,n+1), ...
    'dzdx', cell(1,n+1), ...
    'dzdw', cell(1,n+1), ...
    'aux', cell(1,n+1), ...
    'time', num2cell(zeros(1,n+1)), ...
    'backwardTime', num2cell(zeros(1,n+1))) ;
end
res(1).x = x ;

for i=1:n
  l = net.layers{i} ;
  res(i).time = tic ;
  switch l.type
    case 'conv'
      res(i+1).x = vl_nnconv(res(i).x, l.filters, l.biases, 'pad', l.pad, 'stride', l.stride) ;
    case 'pool'
      res(i+1).x = vl_nnpool(res(i).x, l.pool, 'pad', l.pad, 'stride', l.stride, 'method', l.method) ;
    case 'normalize'
      res(i+1).x = vl_nnnormalize(res(i).x, l.param) ;
    case 'softmax'
      res(i+1).x = vl_nnsoftmax(res(i).x) ;
    case 'loss'
      res(i+1).x = vl_nnloss(res(i).x, l.class) ;
    case 'softmaxloss'
      res(i+1).x = vl_nnsoftmaxloss(res(i).x, l.class) ;
    case 'relu'
      res(i+1).x = vl_nnrelu(res(i).x) ;
    case 'sigmoid'
      res(i+1).x = vl_nnsigmoid(res(i).x) ;
    case 'noffset'
      res(i+1).x = vl_nnnoffset(res(i).x, l.param) ;
    case 'dropout'
      if opts.disableDropout
        res(i+1).x = res(i).x ;
      elseif opts.freezeDropout
        [res(i+1).x, res(i+1).aux] = vl_nndropout(res(i).x, 'rate', l.rate, 'mask', res(i+1).aux) ;
      else
        [res(i+1).x, res(i+1).aux] = vl_nndropout(res(i).x, 'rate', l.rate) ;
      end
    case 'bnorm'
      res(i+1).x = vl_nnbnorm(res(i).x, l.filters, l.biases) ;
    case 'custom'
      res(i+1) = l.forward(l, res(i), res(i+1)) ;
    otherwise
      error('Unknown layer type %s', l.type) ;
  end
  % optionally forget intermediate results
  forget = opts.conserveMemory ;
  forget = forget & (~doder || strcmp(l.type, 'relu')) ;
  forget = forget & ~(strcmp(l.type, 'loss') || strcmp(l.type, 'softmaxloss')) ;
  if forget
    res(i).x = [] ;
  end
  if gpuMode & opts.sync
    % This should make things slower, but on MATLAB 2014a it is necessary
    % for any decent performance.
    wait(gpuDevice) ;
  end
  res(i).time = toc(res(i).time) ;
end

if doder
  res(n+1).dzdx = dzdy ;
  for i=n:-1:1
    l = net.layers{i} ;
    res(i).backwardTime = tic ;
    switch l.type
      case 'conv'
        [res(i).dzdx, res(i).dzdw{1}, res(i).dzdw{2}] = ...
            vl_nnconv(res(i).x, l.filters, l.biases, ...
                      res(i+1).dzdx, ...
                      'pad', l.pad, 'stride', l.stride) ;
      case 'pool'
        res(i).dzdx = vl_nnpool(res(i).x, l.pool, res(i+1).dzdx, ...
          'pad', l.pad, 'stride', l.stride, 'method', l.method) ;
      case 'normalize'
        res(i).dzdx = vl_nnnormalize(res(i).x, l.param, res(i+1).dzdx) ;
      case 'softmax'
        res(i).dzdx = vl_nnsoftmax(res(i).x, res(i+1).dzdx) ;
      case 'loss'
        res(i).dzdx = vl_nnloss(res(i).x, l.class, res(i+1).dzdx) ;
      case 'softmaxloss'
        res(i).dzdx = vl_nnsoftmaxloss(res(i).x, l.class, res(i+1).dzdx) ;
      case 'relu'
<<<<<<< HEAD
        res(i).dzdx = vl_nnrelu(res(i).x, res(i+1).dzdx) ;
      case 'sigmoid'
        res(i).dzdx = vl_nnsigmoid(res(i).x, res(i+1).dzdx) ;
=======
        if ~isempty(res(i).x)
          res(i).dzdx = vl_nnrelu(res(i).x, res(i+1).dzdx) ;
        else
          % if res(i).x is empty, it has been optimized away, so we use this
          % hack (which works only for ReLU):
          res(i).dzdx = vl_nnrelu(res(i+1).x, res(i+1).dzdx) ;
        end
>>>>>>> 052ab41c
      case 'noffset'
        res(i).dzdx = vl_nnnoffset(res(i).x, l.param, res(i+1).dzdx) ;
      case 'dropout'
        if opts.disableDropout
          res(i).dzdx = res(i+1).dzdx ;
        else
          res(i).dzdx = vl_nndropout(res(i).x, res(i+1).dzdx, 'mask', res(i+1).aux) ;
        end
      case 'bnorm'
        [res(i).dzdx, res(i).dzdw{1}, res(i).dzdw{2}] = ...
            vl_nnbnorm(res(i).x, l.filters, l.biases, ...
                      res(i+1).dzdx) ;
      case 'custom'
        res(i) = l.backward(l, res(i), res(i+1)) ;
    end
    if opts.conserveMemory
      res(i+1).dzdx = [] ;
    end
    if gpuMode & opts.sync
      wait(gpuDevice) ;
    end
    res(i).backwardTime = toc(res(i).backwardTime) ;
  end
end<|MERGE_RESOLUTION|>--- conflicted
+++ resolved
@@ -220,11 +220,6 @@
       case 'softmaxloss'
         res(i).dzdx = vl_nnsoftmaxloss(res(i).x, l.class, res(i+1).dzdx) ;
       case 'relu'
-<<<<<<< HEAD
-        res(i).dzdx = vl_nnrelu(res(i).x, res(i+1).dzdx) ;
-      case 'sigmoid'
-        res(i).dzdx = vl_nnsigmoid(res(i).x, res(i+1).dzdx) ;
-=======
         if ~isempty(res(i).x)
           res(i).dzdx = vl_nnrelu(res(i).x, res(i+1).dzdx) ;
         else
@@ -232,7 +227,8 @@
           % hack (which works only for ReLU):
           res(i).dzdx = vl_nnrelu(res(i+1).x, res(i+1).dzdx) ;
         end
->>>>>>> 052ab41c
+      case 'sigmoid'
+        res(i).dzdx = vl_nnsigmoid(res(i).x, res(i+1).dzdx) ;
       case 'noffset'
         res(i).dzdx = vl_nnnoffset(res(i).x, l.param, res(i+1).dzdx) ;
       case 'dropout'
