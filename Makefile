# file: Makefile
# author: Andrea Vedaldi
# brief: matconvnet makefile for mex files

# Copyright (C) 2014-17 Andrea Vedaldi.
# All rights reserved.
#
# This file is part of the VLFeat library and is made available under
# the terms of the BSD license (see the COPYING file).

# ENABLE_GPU -- Set to YES to enable GPU support (requires CUDA and the MATLAB Parallel Toolbox)
# ENABLE_CUDNN -- Set to YES to enable CUDNN support. This will also likely require
# ENABLE_IMREADJPEG -- Set to YES to compile the function VL_IMREADJPEG()

ENABLE_GPU ?=
ENABLE_CUDNN ?=
ENABLE_IMREADJPEG ?= yes
ENABLE_DOUBLE ?= yes
<<<<<<< HEAD
DEBUG ?=
=======
ARCH ?= maci64
>>>>>>> 4105e9e3

# --------------------------------------------------------------------
#                                                   Platform specifics
# --------------------------------------------------------------------

<<<<<<< HEAD
UNAME_S := $(shell uname -s)

# LINUX
ifeq ($(UNAME_S),Linux)
ARCH ?= glnxa64
MATLABROOT ?= $(shell readlink -f `which matlab` | rev | cut -d'/' -f3- | rev)
CUDAROOT ?= /usr/local/cuda
endif

ARCH ?= maci64
# Configure MATLAB
MATLABROOT ?= /Applications/MATLAB_R2017a.app
=======
# Configure CUDA and CuDNN. CUDAMETHOD can be either 'nvcc' or 'mex'.
CUDAROOT ?= /Developer/NVIDIA/CUDA-8.0
CUDNNROOT ?= "$(CURDIR)/local/"
CUDAMETHOD ?= $(if $(ENABLE_CUDNN),nvcc,mex)

# For Mac OS X: Use this to use an old Xcode (for CUDA) after installing
# the corresponding Xcode Command Line Tools from developer.apple.compile
# DEVELOPER_DIR=/Library/Developer/CommandLineTools

>>>>>>> 4105e9e3
# Remark: each MATLAB version requires a particular CUDA Toolkit version.
CUDAROOT ?= /Developer/NVIDIA/CUDA-8.0
# Note that multiple CUDA Toolkits can be installed.

#MATLABROOT ?= /Applications/MATLAB_R2014b.app
#CUDAROOT ?= /Developer/NVIDIA/CUDA-6.0
#MATLABROOT ?= /Applications/MATLAB_R2015a.app
#CUDAROOT ?= /Developer/NVIDIA/CUDA-7.0
#MATLABROOT ?= /Applications/MATLAB_R2015b.app
#CUDAROOT ?= /Developer/NVIDIA/CUDA-7.5

# Configure CUDA and CuDNN. CUDAMETHOD can be either 'nvcc' or 'mex'.
CUDNNROOT ?= $(CURDIR)/local/
CUDAMETHOD ?= $(if $(ENABLE_CUDNN),nvcc,mex)

# --------------------------------------------------------------------
#                                                          Maintanance
# --------------------------------------------------------------------
NAME = matconvnet
VER = 1.0-beta25
DIST = $(NAME)-$(VER)
LATEST = $(NAME)-latest
RSYNC = rsync
HOST = vlfeat-admin:sites/sandbox-matconvnet
GIT = git
SHELL = /bin/bash # sh not good enough

# --------------------------------------------------------------------
#                                                        Configuration
# --------------------------------------------------------------------

# General options
MEX = $(MATLABROOT)/bin/mex
MEXEXT = $(MATLABROOT)/bin/mexext
MEXARCH = $(subst mex,,$(shell $(MEXEXT)))
MEXOPTS ?= matlab/src/config/mex_CUDA_$(ARCH).xml
NVCC = $(CUDAROOT)/bin/nvcc

comma:=,
space:=
space+=
join-with = $(subst $(space),$1,$(strip $2))
nvcc_quote = $(if $(strip $1),-Xcompiler $(call join-with,$(comma),$(1)),)
nvcc_filter := 2> >( sed 's/^\(.*\)(\([0-9][0-9]*\)): \([ew].*\)/\1:\2: \3/g' >&2 )
nvcc_filter :=

# BASEFLAGS: Base flags passed to `mex` and `nvcc` always.
BASEFLAGS = \
$(if $(ENABLE_GPU),-DENABLE_GPU,) \
$(if $(ENABLE_DOUBLE),-DENABLE_DOUBLE,) \
$(if $(ENABLE_CUDNN),-DENABLE_CUDNN -I$(CUDNNROOT)/include,) \
$(if $(VERB),-v,) \
$(if $(DEBUG),-g -DDEBUG,-O -DNDEBUG)

# MEXFLAGS: Additional flags passed to `mex` for compiling C++
# code. The MEX_CXXCFLAGS options are passed directly to the
# encapsulated C++ compiler.
MEXFLAGS = -largeArrayDims \
CXXFLAGS='$$CXXFLAGS $(MEX_CXXCFLAGS)' \
CXXOPTIMFLAGS='$$CXXOPTIMFLAGS $(MEX_CXXOPTIMFLAGS)'
ifdef MEXCONFIG
MEXFLAGS += -f "$(MEXCONFIG)"
endif

# MEXCUDA_FLAGS: Additional flags passed to `mex` for compiling C++
# code. The MEXCUDA_CXXFLAGS and MEXCUDA_CXXOPTIMFLAGS options are
# passed directly to the encapsualted `nvcc` compiler.
MEXCUDA_FLAGS = -largeArrayDims \
CXXFLAGS='$$CXXFLAGS $(MEXCUDA_CXXFLAGS)' \
CXXOPTIMFLAGS='$$CXXOPTIMFLAGS $(MEXCUDA_CXXOPTIMFLAGS)'
ifdef MEXCUDACONFIG
MEXCUDA_FLAGS += -f "$(MEXCUDACONFIG)"
endif

# MEXLINK_FLAGS: Aditional flags passed to `mex` for linking. The
# MEXLINK_LDFLAGS, MEXLINK_LDOPTIMFLAGS, and MEXLINK_LINKLIBS options
# are passed directly to the encapsulated C++ compiler/linker.
MEXLINK_FLAGS = -largeArrayDims \
LDFLAGS='$$LDFLAGS $(MEXLINK_LDFLAGS)' \
LDOPTIMFLAGS='$$LDOPTIMFLAGS $(MEXLINK_LDOPTIMFLAGS)' \
LINKLIBS='$(MEXLINK_LINKLIBS) $$LINKLIBS' \
-lmwblas

# Additional flags passed to `nvcc` for compiling CUDA code.
NVCCFLAGS = -D_FORCE_INLINES --std=c++11 --compiler-options=-fPIC \
-I"$(MATLABROOT)/extern/include" \
-I"$(MATLABROOT)/toolbox/distcomp/gpu/extern/include" \
-gencode=arch=compute_30,code=\"sm_30,compute_30\"

# --------------------------------------------------------------------
# Generic configuration
# --------------------------------------------------------------------

MEX_CXXFLAGS = --std=c++11

ifndef DEBUG
MEX_CXXOPTIMFLAGS += -mssse3 -ffast-math
MEXCUDA_CXXOPTIMFLAGS += --compiler-options=-mssse3,-ffast-math
NVCCFLAGS += --compiler-options=-mssse3,-ffast-math
endif

# --------------------------------------------------------------------
# Mac OS X
# --------------------------------------------------------------------
ifeq "$(ARCH)" "$(filter $(ARCH),maci64)"
IMAGELIB ?= $(if $(ENABLE_IMREADJPEG),quartz,none)
NVCCFLAGS += --compiler-options=-mmacosx-version-min=10.10
ifdef DEVELOPER_DIR
clang := $(shell DEVELOPER_DIR="$(DEVELOPER_DIR)" xcrun -f clang++)
NVCCFLAGS += --compiler-bindir="$(clang)"
#MEXCUDA_CXXFLAGS += --compiler-bindir="$(clang)"
endif
MEXLINK_FLAGS += \
$(if $(ENABLE_GPU),-L"$(CUDAROOT)/lib" -lmwgpu -lcudart -lcublas) \
$(if $(ENABLE_CUDNN),-L"$(CUDNNROOT)/lib" -lcudnn)
# rpath directive need bypass
MEXLINK_LDFLAGS += \
$(if $(ENABLE_GPU),-Wl$(comma)-rpath -Wl$(comma)"$(CUDAROOT)/lib") \
$(if $(ENABLE_CUDNN),-Wl$(comma)-rpath -Wl$(comma)"$(CUDNNROOT)/lib")
endif

# --------------------------------------------------------------------
# Linux
# --------------------------------------------------------------------
ifeq "$(ARCH)" "$(filter $(ARCH),glnxa64)"
IMAGELIB ?= $(if $(ENABLE_IMREADJPEG),libjpeg,none)
MEXLINK_FLAGS += \
-lrt \
$(if $(ENABLE_GPU),-L"$(CUDAROOT)/lib64" -lmwgpu -lcudart -lcublas) \
$(if $(ENABLE_CUDNN),-L"$(CUDNNROOT)/lib64" -lcudnn)
MEXLINK_LDFLAGS += \
$(if $(ENABLE_GPU),-Wl$(comma)-rpath -Wl$(comma)"$(CUDAROOT)/lib64") \
$(if $(ENABLE_CUDNN),-Wl$(comma)-rpath -Wl$(comma)"$(CUDNNROOT)/lib64")
endif

# --------------------------------------------------------------------
# Image library
# --------------------------------------------------------------------
ifeq ($(IMAGELIB),libjpeg)
MEXLINK_FLAGS += -ljpeg
endif
ifeq ($(IMAGELIB),quartz)
MEXLINK_LINKLIBS += -framework Cocoa -framework ImageIO
endif

# --------------------------------------------------------------------
#                                                      Build MEX files
# --------------------------------------------------------------------

cpp_src :=
mex_src :=

# Files that are compiled as CPP or GPU (CUDA) depending on whether GPU support
# is enabled.
ext := $(if $(ENABLE_GPU),cu,cpp)
cpp_src+=matlab/src/bits/data.$(ext)
cpp_src+=matlab/src/bits/datamex.$(ext)
cpp_src+=matlab/src/bits/nnconv.$(ext)
cpp_src+=matlab/src/bits/nnbias.$(ext)
cpp_src+=matlab/src/bits/nnfullyconnected.$(ext)
cpp_src+=matlab/src/bits/nnsubsample.$(ext)
cpp_src+=matlab/src/bits/nnpooling.$(ext)
cpp_src+=matlab/src/bits/nnnormalize.$(ext)
cpp_src+=matlab/src/bits/nnnormalizelp.$(ext)
cpp_src+=matlab/src/bits/nnbnorm.$(ext)
cpp_src+=matlab/src/bits/nnbilinearsampler.$(ext)
cpp_src+=matlab/src/bits/nnroipooling.$(ext)
mex_src+=matlab/src/vl_nnconv.$(ext)
mex_src+=matlab/src/vl_nnconvt.$(ext)
mex_src+=matlab/src/vl_nnpool.$(ext)
mex_src+=matlab/src/vl_nnnormalize.$(ext)
mex_src+=matlab/src/vl_nnnormalizelp.$(ext)
mex_src+=matlab/src/vl_nnbnorm.$(ext)
mex_src+=matlab/src/vl_nnbilinearsampler.$(ext)
mex_src+=matlab/src/vl_nnroipool.$(ext)
mex_src+=matlab/src/vl_taccummex.$(ext)
mex_src+=matlab/src/vl_tmove.$(ext)
ifdef ENABLE_IMREADJPEG
mex_src+=matlab/src/vl_imreadjpeg.$(ext)
mex_src+=matlab/src/vl_imreadjpeg_old.$(ext)
endif

# CPU-specific files
cpp_src+=matlab/src/bits/impl/im2row_cpu.cpp
cpp_src+=matlab/src/bits/impl/copy_cpu.cpp
cpp_src+=matlab/src/bits/impl/tinythread.cpp
ifdef ENABLE_IMREADJPEG
cpp_src+=matlab/src/bits/impl/imread_$(IMAGELIB).cpp
cpp_src+=matlab/src/bits/imread.cpp
endif

# GPU-specific files
ifdef ENABLE_GPU
cpp_src+=matlab/src/bits/impl/im2row_gpu.cu
cpp_src+=matlab/src/bits/impl/copy_gpu.cu
cpp_src+=matlab/src/bits/datacu.cu
mex_src+=matlab/src/vl_cudatool.cu
ifdef ENABLE_CUDNN
cpp_src+=
endif
endif

mex_tgt:=$(patsubst %.cpp,%.mex$(MEXARCH),$(mex_src))
mex_tgt:=$(patsubst %.cu,%.mex$(MEXARCH),$(mex_tgt))
mex_tgt:=$(subst matlab/src/,matlab/mex/,$(mex_tgt))

mex_obj:=$(patsubst %.cpp,%.o,$(mex_src))
mex_obj:=$(patsubst %.cu,%.o,$(mex_obj))
mex_obj:=$(subst matlab/src/,matlab/mex/.build/,$(mex_obj))

cpp_tgt:=$(patsubst %.cpp,%.o,$(cpp_src))
cpp_tgt:=$(patsubst %.cu,%.o,$(cpp_tgt))
cpp_tgt:=$(subst matlab/src/,matlab/mex/.build/,$(cpp_tgt))

.PHONY: all, distclean, clean, info, pack, post, post-doc, doc

all: $(cpp_tgt) $(mex_obj) $(mex_tgt)

# Create build directory
%/.stamp:
	mkdir -p $(*)/ ; touch $(*)/.stamp
$(mex_tgt): matlab/mex/.build/bits/impl/.stamp
$(cpp_tgt): matlab/mex/.build/bits/impl/.stamp

# Standard code
.PRECIOUS: matlab/mex/.build/%.o
.PRECIOUS: %/.stamp

matlab/mex/.build/bits/impl/imread.o : matlab/src/bits/impl/imread_helpers.hpp
matlab/mex/.build/bits/impl/imread_quartz.o : matlab/src/bits/impl/imread_helpers.hpp
matlab/mex/.build/bits/impl/imread_gdiplus.o : matlab/src/bits/impl/imread_helpers.hpp
matlab/mex/.build/bits/impl/imread_libjpeg.o : matlab/src/bits/impl/imread_helpers.hpp

# --------------------------------------------------------------------
#                                                    Compilation rules
# --------------------------------------------------------------------

ifneq ($(ENABLE_GPU),)
ifeq ($(CUDAMETHOD),mex)
matlab/mex/.build/%.o : matlab/src/%.cu matlab/mex/.build/.stamp
	MW_NVCC_PATH='$(NVCC)' \
	$(MEX) -c $(BASEFLAGS) $(MEXCUDA_FLAGS) "$(<)" $(nvcc_filter)
	mv -f "$(notdir $(@))" "$(@)"
else
matlab/mex/.build/%.o : matlab/src/%.cu matlab/mex/.build/.stamp
	$(NVCC) $(BASEFLAGS) $(NVCCFLAGS) "$(<)" -c -o "$(@)" $(nvcc_filter)
endif
endif

matlab/mex/.build/%.o : matlab/src/%.cpp matlab/src/%.cu matlab/mex/.build/.stamp
	$(MEX) -c $(BASEFLAGS) $(MEXFLAGS) "$(<)"
	mv -f "$(notdir $(@))" "$(@)"

matlab/mex/.build/%.o : matlab/src/%.cpp matlab/mex/.build/.stamp
	$(MEX) -c $(BASEFLAGS) $(MEXFLAGS) "$(<)"
	mv -f "$(notdir $(@))" "$(@)"

matlab/mex/%.mex$(MEXARCH) : matlab/mex/.build/%.o $(cpp_tgt)
	$(MEX) $(BASEFLAGS) $(MEXLINK_FLAGS) "$(<)" -output "$(@)" $(cpp_tgt)

# --------------------------------------------------------------------
#                                                        Documentation
# --------------------------------------------------------------------

include doc/Makefile

# --------------------------------------------------------------------
#                                                          Maintenance
# --------------------------------------------------------------------

info: doc-info
	@echo "mex_src=$(mex_src)"
	@echo "mex_obj=$(mex_obj)"
	@echo "mex_tgt=$(mex_tgt)"
	@echo "cpp_src=$(cpp_src)"
	@echo "cpp_tgt=$(cpp_tgt)"
	@echo '------------------------------'
	@echo 'CUDAMETHOD=$(CUDAMETHOD)'
	@echo 'CXXFLAGS=$(CXXFLAGS)'
	@echo 'CXXOPTIMFLAGS=$(CXXOPTIMFLAGS)'
	@echo 'LDFLAGS=$(LDFLAGS)'
	@echo 'LDOPTIMFLAGS=$(LDOPTIMFLAGS)'
	@echo 'LINKLIBS=$(LINKLIBS)'
	@echo '------------------------------'
	@echo 'MEXARCH=$(MEXARCH)'
	@echo 'MEXFLAGS=$(MEXFLAGS)'
	@echo 'MEXFLAGS_CC_CPU=$(MEXFLAGS_CC_CPU)'
	@echo 'MEXFLAGS_CC_GPU=$(MEXFLAGS_CC_GPU)'
	@echo 'MEXFLAGS_LD=$(MEXFLAGS_LD)'
	@echo '------------------------------'
	@echo 'NVCC=$(NVCC)'
	@echo 'NVCCVER=$(NVCCVER)'
	@echo 'NVCCVER_LT_70=$(NVCCVER_LT_70)'
	@echo 'NVCCFLAGS_PASS=$(NVCCFLAGS_PASS)'
	@echo 'NVCCFLAGS=$(NVCCFLAGS)'


clean: doc-clean
	find . -name '*~' -delete
	rm -f $(cpp_tgt)
	rm -rf matlab/mex/.build

distclean: clean doc-distclean
	rm -rf matlab/mex
	rm -f doc/index.html doc/matconvnet-manual.pdf
	rm -f $(NAME)-*.tar.gz

pack:
	COPYFILE_DISABLE=1 \
	COPY_EXTENDED_ATTRIBUTES_DISABLE=1 \
	$(GIT) archive --prefix=$(NAME)-$(VER)/ v$(VER) | gzip > $(DIST).tar.gz
	ln -sf $(DIST).tar.gz $(LATEST).tar.gz

post: pack
	$(RSYNC) -aP $(DIST).tar.gz $(LATEST).tar.gz $(HOST)/download/

post-models:
	$(RSYNC) -aP data/models/*.mat $(HOST)/models/

post-doc: doc
	$(RSYNC) -aP doc/matconvnet-manual.pdf $(HOST)/
	$(RSYNC) \
		--recursive \
		--perms \
	        --verbose \
	        --delete \
	        --exclude=download \
	        --exclude=models \
	        --exclude=matconvnet-manual.pdf \
	        --exclude=.htaccess doc/site/site/ $(HOST)/

.PHONY: model-md5
model-md5:
	cd data/models ; md5sum *.mat | xargs  printf '| %-33s| %-40s|\n'<|MERGE_RESOLUTION|>--- conflicted
+++ resolved
@@ -16,44 +16,23 @@
 ENABLE_CUDNN ?=
 ENABLE_IMREADJPEG ?= yes
 ENABLE_DOUBLE ?= yes
-<<<<<<< HEAD
-DEBUG ?=
-=======
-ARCH ?= maci64
->>>>>>> 4105e9e3
-
-# --------------------------------------------------------------------
-#                                                   Platform specifics
-# --------------------------------------------------------------------
-
-<<<<<<< HEAD
+
+# MATLAB, CUDA, CUDNN paths
+
+# Linux
 UNAME_S := $(shell uname -s)
-
-# LINUX
 ifeq ($(UNAME_S),Linux)
 ARCH ?= glnxa64
 MATLABROOT ?= $(shell readlink -f `which matlab` | rev | cut -d'/' -f3- | rev)
 CUDAROOT ?= /usr/local/cuda
 endif
 
+# macOS
 ARCH ?= maci64
-# Configure MATLAB
 MATLABROOT ?= /Applications/MATLAB_R2017a.app
-=======
-# Configure CUDA and CuDNN. CUDAMETHOD can be either 'nvcc' or 'mex'.
 CUDAROOT ?= /Developer/NVIDIA/CUDA-8.0
-CUDNNROOT ?= "$(CURDIR)/local/"
-CUDAMETHOD ?= $(if $(ENABLE_CUDNN),nvcc,mex)
-
-# For Mac OS X: Use this to use an old Xcode (for CUDA) after installing
-# the corresponding Xcode Command Line Tools from developer.apple.compile
-# DEVELOPER_DIR=/Library/Developer/CommandLineTools
-
->>>>>>> 4105e9e3
 # Remark: each MATLAB version requires a particular CUDA Toolkit version.
-CUDAROOT ?= /Developer/NVIDIA/CUDA-8.0
 # Note that multiple CUDA Toolkits can be installed.
-
 #MATLABROOT ?= /Applications/MATLAB_R2014b.app
 #CUDAROOT ?= /Developer/NVIDIA/CUDA-6.0
 #MATLABROOT ?= /Applications/MATLAB_R2015a.app
@@ -61,13 +40,15 @@
 #MATLABROOT ?= /Applications/MATLAB_R2015b.app
 #CUDAROOT ?= /Developer/NVIDIA/CUDA-7.5
 
-# Configure CUDA and CuDNN. CUDAMETHOD can be either 'nvcc' or 'mex'.
-CUDNNROOT ?= $(CURDIR)/local/
+CUDNNROOT ?= "$(CURDIR)/local/"
 CUDAMETHOD ?= $(if $(ENABLE_CUDNN),nvcc,mex)
 
-# --------------------------------------------------------------------
-#                                                          Maintanance
-# --------------------------------------------------------------------
+# For Mac OS X: Use this to use an old Xcode (for CUDA) after installing
+# the corresponding Xcode Command Line Tools from developer.apple.compile
+# DEVELOPER_DIR=/Applications/Xcode7.3.1.app/Contents/Developer
+
+
+# Maintenance
 NAME = matconvnet
 VER = 1.0-beta25
 DIST = $(NAME)-$(VER)
