function [net,stats] = cnn_train_dag(net, imdb, getBatch, varargin)
%CNN_TRAIN_DAG Demonstrates training a CNN using the DagNN wrapper
%    CNN_TRAIN_DAG() is similar to CNN_TRAIN(), but works with
%    the DagNN wrapper instead of the SimpleNN wrapper.

% Copyright (C) 2014-16 Andrea Vedaldi.
% All rights reserved.
%
% This file is part of the VLFeat library and is made available under
% the terms of the BSD license (see the COPYING file).

opts.expDir = fullfile('data','exp') ;
opts.continue = true ;
opts.batchSize = 256 ;
opts.numSubBatches = 1 ;
opts.train = [] ;
opts.val = [] ;
opts.gpus = [] ;
opts.prefetch = false ;
opts.numEpochs = 300 ;
opts.learningRate = 0.001 ;
opts.weightDecay = 0.0005 ;
opts.momentum = 0.9 ;
opts.randomSeed = 0 ;
opts.memoryMapFile = fullfile(tempdir, 'matconvnet.bin') ;
opts.profile = false ;

opts.derOutputs = {'objective', 1} ;
opts.extractStatsFn = @extractStats ;
opts.plotStatistics = true;
opts = vl_argparse(opts, varargin) ;

if ~exist(opts.expDir, 'dir'), mkdir(opts.expDir) ; end
if isempty(opts.train), opts.train = find(imdb.images.set==1) ; end
if isempty(opts.val), opts.val = find(imdb.images.set==2) ; end
if isnan(opts.train), opts.train = [] ; end

% -------------------------------------------------------------------------
%                                                            Initialization
% -------------------------------------------------------------------------

evaluateMode = isempty(opts.train) ;
if ~evaluateMode
    if isempty(opts.derOutputs)
        error('DEROUTPUTS must be specified when training.\n') ;
    end
end

<<<<<<< HEAD
% setup GPUs
numGpus = numel(opts.gpus) ;
if numGpus > 1
    if isempty(gcp('nocreate')),
        parpool('local',numGpus) ;
        spmd, gpuDevice(opts.gpus(labindex)), end
    end
    if exist(opts.memoryMapFile)
        delete(opts.memoryMapFile) ;
    end
elseif numGpus == 1
    gpuDevice(opts.gpus)
end
=======
state.getBatch = getBatch ;
stats = [] ;
>>>>>>> 11d0b2d2

% -------------------------------------------------------------------------
%                                                        Train and validate
% -------------------------------------------------------------------------

modelPath = @(ep) fullfile(opts.expDir, sprintf('net-epoch-%d.mat', ep));
modelFigPath = fullfile(opts.expDir, 'net-train.fig') ;
modelPdfPath = fullfile(opts.expDir, 'net-train.pdf') ;

start = opts.continue * findLastCheckpoint(opts.expDir) ;
if start >= 1
    fprintf('%s: resuming by loading epoch %d\n', mfilename, start) ;
    [net, stats] = loadState(modelPath(start)) ;
end

for epoch=start+1:opts.numEpochs
<<<<<<< HEAD
    
    % train one epoch
    state.epoch = epoch ;
    state.learningRate = opts.learningRate(min(epoch, numel(opts.learningRate))) ;
    state.train = opts.train(randperm(numel(opts.train))) ; % shuffle
    state.val = opts.val ;
    state.imdb = imdb ;
    
    if numGpus <= 1
        stats.train(epoch) = process_epoch(net, state, opts, 'train') ;
        stats.val(epoch) = process_epoch(net, state, opts, 'val') ;
    else
        savedNet = net.saveobj() ;
        spmd
            net_ = dagnn.DagNN.loadobj(savedNet) ;
            stats_.train = process_epoch(net_, state, opts, 'train') ;
            stats_.val = process_epoch(net_, state, opts, 'val') ;
            if labindex == 1, savedNet_ = net_.saveobj() ; end
        end
        net = dagnn.DagNN.loadobj(savedNet_{1}) ;
        stats__ = accumulateStats(stats_) ;
        stats.train(epoch) = stats__.train ;
        stats.val(epoch) = stats__.val ;
        clear net_ stats_ stats__ savedNet_ ;
    end
    
    if ~evaluateMode
        saveState(modelPath(epoch), net, stats) ;
    end
    
    if opts.plotStatistics
        figure(1) ; maximize(1); clf ; 
        plots = setdiff(...
            cat(2,...
            fieldnames(stats.train)', ...
            fieldnames(stats.val)'), {'num', 'time'}) ;
        n = ceil(sqrt(numel(plots)));
        m = ceil(numel(plots)/n);
        
        for p = plots
            p = char(p) ;
            values = zeros(0, epoch) ;
            leg = {} ;
            for f = {'train', 'val'}
                f = char(f) ;
                if isfield(stats.(f), p)
                    tmp = [stats.(f).(p)] ;
                    values(end+1,:) = tmp(1,:)' ;
                    leg{end+1} = f ;
                end
            end
            subplot(n,m,find(strcmp(p,plots))) ;
            plot(1:epoch, values','o-') ;
            xlabel('epoch') ;
            title(p,'Interpreter','none') ;
            l=legend(leg{:}) ;
            set(l,'Interpreter','none');
            grid on ;
=======

  % Set the random seed based on the epoch and opts.randomSeed.
  % This is important for reproducibility, including when training
  % is restarted from a checkpoint.

  rng(epoch + opts.randomSeed) ;
  prepareGPUs(opts, epoch == start+1) ;

  % Train for one epoch.

  state.epoch = epoch ;
  state.learningRate = opts.learningRate(min(epoch, numel(opts.learningRate))) ;
  state.train = opts.train(randperm(numel(opts.train))) ; % shuffle
  state.val = opts.val(randperm(numel(opts.val))) ;
  state.imdb = imdb ;

  if numel(opts.gpus) <= 1
    [stats.train(epoch),prof] = process_epoch(net, state, opts, 'train') ;
    stats.val(epoch) = process_epoch(net, state, opts, 'val') ;
    if opts.profile
      profview(0,prof) ;
      keyboard ;
    end
  else
    savedNet = net.saveobj() ;
    spmd
      net_ = dagnn.DagNN.loadobj(savedNet) ;
      [stats_.train, prof_] = process_epoch(net_, state, opts, 'train') ;
      stats_.val = process_epoch(net_, state, opts, 'val') ;
      if labindex == 1, savedNet_ = net_.saveobj() ; end
    end
    net = dagnn.DagNN.loadobj(savedNet_{1}) ;
    stats__ = accumulateStats(stats_) ;
    stats.train(epoch) = stats__.train ;
    stats.val(epoch) = stats__.val ;
    if opts.profile
      mpiprofile('viewer', [prof_{:,1}]) ;
      keyboard ;
    end
    clear net_ stats_ stats__ savedNet savedNet_ ;
  end

  % save
  if ~evaluateMode
    saveState(modelPath(epoch), net, stats) ;
  end

  if opts.plotStatistics
    switchFigure(1) ; clf ;
    plots = setdiff(...
      cat(2,...
      fieldnames(stats.train)', ...
      fieldnames(stats.val)'), {'num', 'time'}) ;
    for p = plots
      p = char(p) ;
      values = zeros(0, epoch) ;
      leg = {} ;
      for f = {'train', 'val'}
        f = char(f) ;
        if isfield(stats.(f), p)
          tmp = [stats.(f).(p)] ;
          values(end+1,:) = tmp(1,:)' ;
          leg{end+1} = f ;
>>>>>>> 11d0b2d2
        end
        drawnow ;
        print(1, modelPdfPath, '-dpdf');
        saveas(1, modelFigPath);
    end
end

% -------------------------------------------------------------------------
function [stats, prof] = process_epoch(net, state, opts, mode)
% -------------------------------------------------------------------------

% initialize empty momentum
if strcmp(mode,'train')
    state.momentum = num2cell(zeros(1, numel(net.params))) ;
end

% move CNN  to GPU as needed
numGpus = numel(opts.gpus) ;
if numGpus >= 1
    net.move('gpu') ;
    if strcmp(mode,'train')
        state.momentum = cellfun(@gpuArray,state.momentum,'UniformOutput',false) ;
    end
end
if numGpus > 1
    mmap = map_gradients(opts.memoryMapFile, net, numGpus) ;
else
    mmap = [] ;
end

% profile
if opts.profile
  if numGpus <= 1
    profile clear ;
    profile on ;
  else
    mpiprofile reset ;
    mpiprofile on ;
  end
end

subset = state.(mode) ;
num = 0 ;
stats.num = 0 ; % return something even if subset = []
stats.time = 0 ;
adjustTime = 0 ;

start = tic ;
for t=1:opts.batchSize:numel(subset)
<<<<<<< HEAD
    batchSize = min(opts.batchSize, numel(subset) - t + 1) ;
    
    for s=1:opts.numSubBatches
        % get this image batch and prefetch the next
        batchStart = t + (labindex-1) + (s-1) * numlabs ;
        batchEnd = min(t+opts.batchSize-1, numel(subset)) ;
        batch = subset(batchStart : opts.numSubBatches * numlabs : batchEnd) ;
        num = num + numel(batch) ;
        if numel(batch) == 0, continue ; end
        
        inputs = state.getBatch(state.imdb, batch) ;
        
        if opts.prefetch
            if s == opts.numSubBatches
                batchStart = t + (labindex-1) + opts.batchSize ;
                batchEnd = min(t+2*opts.batchSize-1, numel(subset)) ;
            else
                batchStart = batchStart + numlabs ;
            end
            nextBatch = subset(batchStart : opts.numSubBatches * numlabs : batchEnd) ;
            state.getBatch(state.imdb, nextBatch) ;
        end
        
        if strcmp(mode, 'train')
            net.mode = 'normal' ;
            net.accumulateParamDers = (s ~= 1) ;
            net.eval(inputs, opts.derOutputs) ;
        else
            net.mode = 'test' ;
            net.eval(inputs) ;
        end
=======
  fprintf('%s: epoch %02d: %3d/%3d:', mode, state.epoch, ...
          fix((t-1)/opts.batchSize)+1, ceil(numel(subset)/opts.batchSize)) ;
  batchSize = min(opts.batchSize, numel(subset) - t + 1) ;

  for s=1:opts.numSubBatches
    % get this image batch and prefetch the next
    batchStart = t + (labindex-1) + (s-1) * numlabs ;
    batchEnd = min(t+opts.batchSize-1, numel(subset)) ;
    batch = subset(batchStart : opts.numSubBatches * numlabs : batchEnd) ;
    num = num + numel(batch) ;
    if numel(batch) == 0, continue ; end

    inputs = state.getBatch(state.imdb, batch) ;

    if opts.prefetch
      if s == opts.numSubBatches
        batchStart = t + (labindex-1) + opts.batchSize ;
        batchEnd = min(t+2*opts.batchSize-1, numel(subset)) ;
      else
        batchStart = batchStart + numlabs ;
      end
      nextBatch = subset(batchStart : opts.numSubBatches * numlabs : batchEnd) ;
      state.getBatch(state.imdb, nextBatch) ;
>>>>>>> 11d0b2d2
    end
    
    % extract learning stats
    stats = opts.extractStatsFn(net) ;
    
    % accumulate gradient
    if strcmp(mode, 'train')
        if ~isempty(mmap)
            write_gradients(mmap, net) ;
            labBarrier() ;
        end
        state = accumulate_gradients(state, net, opts, batchSize, mmap) ;
    end
<<<<<<< HEAD
    
    % print learning statistics
    time = toc(start) ;
    stats.num = num ;
    stats.time = toc(start) ;
    
    fprintf('%s: epoch %02d: %3d/%3d: %.1f Hz', ...
        mode, ...
        state.epoch, ...
        fix(t/opts.batchSize)+1, ceil(numel(subset)/opts.batchSize), ...
        stats.num/stats.time * max(numGpus, 1)) ;
    for f = setdiff(fieldnames(stats)', {'num', 'time'})
        f = char(f) ;
        fprintf(' %s:', f) ;
        fprintf(' %.3f', stats.(f)) ;
    end
    fprintf('\n') ;
=======
  end

  % accumulate gradient
  if strcmp(mode, 'train')
    if ~isempty(mmap)
      write_gradients(mmap, net) ;
      labBarrier() ;
    end
    state = accumulate_gradients(state, net, opts, batchSize, mmap) ;
  end

  % get statistics
  time = toc(start) + adjustTime ;
  batchTime = time - stats.time ;
  stats = opts.extractStatsFn(net) ;
  stats.num = num ;
  stats.time = time ;
  currentSpeed = batchSize / batchTime ;
  averageSpeed = (t + batchSize - 1) / time ;
  if t == opts.batchSize + 1
    % compensate for the first iteration, which is an outlier
    adjustTime = 2*batchTime - time ;
    stats.time = time + adjustTime ;
  end

  fprintf(' %.1f (%.1f) Hz', averageSpeed, currentSpeed) ;
  for f = setdiff(fieldnames(stats)', {'num', 'time'})
    f = char(f) ;
    fprintf(' %s:', f) ;
    fprintf(' %.3f', stats.(f)) ;
  end
  fprintf('\n') ;
>>>>>>> 11d0b2d2
end

if ~isempty(mmap)
  unmap_gradients(mmap) ;
end

if opts.profile
  if numGpus <= 1
    prof = profile('info') ;
    profile off ;
  else
    prof = mpiprofile('info');
    mpiprofile off ;
  end
else
  prof = [] ;
end

net.reset() ;
net.move('cpu') ;

% -------------------------------------------------------------------------
function state = accumulate_gradients(state, net, opts, batchSize, mmap)
% -------------------------------------------------------------------------
numGpus = numel(opts.gpus) ;
otherGpus = setdiff(1:numGpus, labindex) ;

for p=1:numel(net.params)
<<<<<<< HEAD
    
    % bring in gradients from other GPUs if any
    if ~isempty(mmap)
        numGpus = numel(mmap.Data) ;
        tmp = zeros(size(mmap.Data(labindex).(net.params(p).name)), 'single') ;
        for g = setdiff(1:numGpus, labindex)
            tmp = tmp + mmap.Data(g).(net.params(p).name) ;
        end
        net.params(p).der = net.params(p).der + tmp ;
    else
        numGpus = 1 ;
    end
    
    switch net.params(p).trainMethod
        
        case 'average' % mainly for batch normalization
            thisLR = net.params(p).learningRate ;
            net.params(p).value = ...
                (1 - thisLR) * net.params(p).value + ...
                (thisLR/batchSize/net.params(p).fanout) * net.params(p).der ;
            
        case 'gradient'
            thisDecay = opts.weightDecay * net.params(p).weightDecay ;
            thisLR = state.learningRate * net.params(p).learningRate ;
            state.momentum{p} = opts.momentum * state.momentum{p} ...
                - thisDecay * net.params(p).value ...
                - (1 / batchSize) * net.params(p).der ;
            net.params(p).value = net.params(p).value + thisLR * state.momentum{p} ;
            
        case 'otherwise'
            error('Unknown training method ''%s'' for parameter ''%s''.', ...
                net.params(p).trainMethod, ...
                net.params(p).name) ;
    end
=======

  % accumualte gradients from multiple labs (GPUs) if needed
  if numGpus > 1
    tag = net.params(p).name ;
    for g = otherGpus
      tmp = gpuArray(mmap.Data(g).(tag)) ;
      net.params(p).der = net.params(p).der + tmp ;
    end
  end

  switch net.params(p).trainMethod

    case 'average' % mainly for batch normalization
      thisLR = net.params(p).learningRate ;
      net.params(p).value = ...
          (1 - thisLR) * net.params(p).value + ...
          (thisLR/batchSize/net.params(p).fanout) * net.params(p).der ;

    case 'gradient'
      thisDecay = opts.weightDecay * net.params(p).weightDecay ;
      thisLR = state.learningRate * net.params(p).learningRate ;
      state.momentum{p} = opts.momentum * state.momentum{p} ...
        - thisDecay * net.params(p).value ...
        - (1 / batchSize) * net.params(p).der ;
      net.params(p).value = net.params(p).value + thisLR * state.momentum{p} ;

    case 'otherwise'
      error('Unknown training method ''%s'' for parameter ''%s''.', ...
        net.params(p).trainMethod, ...
        net.params(p).name) ;
  end
>>>>>>> 11d0b2d2
end

% -------------------------------------------------------------------------
function mmap = map_gradients(fname, net, numGpus)
% -------------------------------------------------------------------------
format = {} ;
for i=1:numel(net.params)
    format(end+1,1:3) = {'single', size(net.params(i).value), net.params(i).name} ;
end
format(end+1,1:3) = {'double', [3 1], 'errors'} ;
if ~exist(fname) && (labindex == 1)
    f = fopen(fname,'wb') ;
    for g=1:numGpus
        for i=1:size(format,1)
            fwrite(f,zeros(format{i,2},format{i,1}),format{i,1}) ;
        end
    end
    fclose(f) ;
end
labBarrier() ;
mmap = memmapfile(fname, ...
                  'Format', format, ...
                  'Repeat', numGpus, ...
                  'Writable', true) ;

% -------------------------------------------------------------------------
function write_gradients(mmap, net)
% -------------------------------------------------------------------------
for i=1:numel(net.params)
    mmap.Data(labindex).(net.params(i).name) = gather(net.params(i).der) ;
end

% -------------------------------------------------------------------------
function unmap_gradients(mmap)
% -------------------------------------------------------------------------

% -------------------------------------------------------------------------
function stats = accumulateStats(stats_)
% -------------------------------------------------------------------------

for s = {'train', 'val'}
<<<<<<< HEAD
    s = char(s) ;
    total = 0 ;
    
    for g = 1:numel(stats_)
        stats__ = stats_{g} ;
        num__ = stats__.(s).num ;
        total = total + num__ ;
        
        for f = setdiff(fieldnames(stats__.(s))', 'num')
            f = char(f) ;
            
            if g == 1
                stats.(s).(f) = 0 ;
            end
            stats.(s).(f) = stats.(s).(f) + stats__.(s).(f) * num__ ;
            
            if g == numel(stats_)
                stats.(s).(f) = stats.(s).(f) / total ;
            end
        end
=======
  s = char(s) ;
  total = 0 ;

  % initialize stats stucture with same fields and same order as
  % stats_{1}
  stats__ = stats_{1} ;
  names = fieldnames(stats__.(s))' ;
  values = zeros(1, numel(names)) ;
  fields = cat(1, names, num2cell(values)) ;
  stats.(s) = struct(fields{:}) ;

  for g = 1:numel(stats_)
    stats__ = stats_{g} ;
    num__ = stats__.(s).num ;
    total = total + num__ ;

    for f = setdiff(fieldnames(stats__.(s))', 'num')
      f = char(f) ;
      stats.(s).(f) = stats.(s).(f) + stats__.(s).(f) * num__ ;

      if g == numel(stats_)
        stats.(s).(f) = stats.(s).(f) / total ;
      end
>>>>>>> 11d0b2d2
    end
    stats.(s).num = total ;
end

% -------------------------------------------------------------------------
function stats = extractStats(net)
% -------------------------------------------------------------------------
sel = find(cellfun(@(x) isa(x,'dagnn.Loss') || isa(x,'dagnn.PDist'), {net.layers.block})) ;
stats = struct() ;
for i = 1:numel(sel)
    stats.(net.layers(sel(i)).outputs{1}) = net.layers(sel(i)).block.average ;
end

% -------------------------------------------------------------------------
function saveState(fileName, net, stats)
% -------------------------------------------------------------------------
net_ = net ;
net = net_.saveobj() ;
save(fileName, 'net', 'stats') ;

% -------------------------------------------------------------------------
function [net, stats] = loadState(fileName)
% -------------------------------------------------------------------------
load(fileName, 'net', 'stats') ;
net = dagnn.DagNN.loadobj(net) ;

% -------------------------------------------------------------------------
function epoch = findLastCheckpoint(modelDir)
% -------------------------------------------------------------------------
list = dir(fullfile(modelDir, 'net-epoch-*.mat')) ;
tokens = regexp({list.name}, 'net-epoch-([\d]+).mat', 'tokens') ;
epoch = cellfun(@(x) sscanf(x{1}{1}, '%d'), tokens) ;
epoch = max([epoch 0]) ;

% -------------------------------------------------------------------------
function switchFigure(n)
% -------------------------------------------------------------------------
if get(0,'CurrentFigure') ~= n
  try
    set(0,'CurrentFigure',n) ;
  catch
    figure(n) ;
  end
end

% -------------------------------------------------------------------------
function prepareGPUs(opts, cold)
% -------------------------------------------------------------------------
numGpus = numel(opts.gpus) ;
if numGpus > 1
  % check parallel pool integrity as it could have timed out
  pool = gcp('nocreate') ;
  if ~isempty(pool) && pool.NumWorkers ~= numGpus
    delete(pool) ;
  end
  pool = gcp('nocreate') ;
  if isempty(pool)
    parpool('local', numGpus) ;
    cold = true ;
  end
  if exist(opts.memoryMapFile)
    delete(opts.memoryMapFile) ;
  end
end
if numGpus >= 1 && cold
  fprintf('%s: resetting GPU\n', mfilename)
  if numGpus == 1
    gpuDevice(opts.gpus)
  else
    spmd, gpuDevice(opts.gpus(labindex)), end
  end
end<|MERGE_RESOLUTION|>--- conflicted
+++ resolved
@@ -46,24 +46,8 @@
     end
 end
 
-<<<<<<< HEAD
-% setup GPUs
-numGpus = numel(opts.gpus) ;
-if numGpus > 1
-    if isempty(gcp('nocreate')),
-        parpool('local',numGpus) ;
-        spmd, gpuDevice(opts.gpus(labindex)), end
-    end
-    if exist(opts.memoryMapFile)
-        delete(opts.memoryMapFile) ;
-    end
-elseif numGpus == 1
-    gpuDevice(opts.gpus)
-end
-=======
 state.getBatch = getBatch ;
 stats = [] ;
->>>>>>> 11d0b2d2
 
 % -------------------------------------------------------------------------
 %                                                        Train and validate
@@ -80,23 +64,34 @@
 end
 
 for epoch=start+1:opts.numEpochs
-<<<<<<< HEAD
-    
-    % train one epoch
+    
+    % Set the random seed based on the epoch and opts.randomSeed.
+    % This is important for reproducibility, including when training
+    % is restarted from a checkpoint.
+    
+    rng(epoch + opts.randomSeed) ;
+    prepareGPUs(opts, epoch == start+1) ;
+    
+    % Train for one epoch.
+    
     state.epoch = epoch ;
     state.learningRate = opts.learningRate(min(epoch, numel(opts.learningRate))) ;
     state.train = opts.train(randperm(numel(opts.train))) ; % shuffle
-    state.val = opts.val ;
+    state.val = opts.val(randperm(numel(opts.val))) ;
     state.imdb = imdb ;
     
-    if numGpus <= 1
-        stats.train(epoch) = process_epoch(net, state, opts, 'train') ;
+    if numel(opts.gpus) <= 1
+        [stats.train(epoch),prof] = process_epoch(net, state, opts, 'train') ;
         stats.val(epoch) = process_epoch(net, state, opts, 'val') ;
+        if opts.profile
+            profview(0,prof) ;
+            keyboard ;
+        end
     else
         savedNet = net.saveobj() ;
         spmd
             net_ = dagnn.DagNN.loadobj(savedNet) ;
-            stats_.train = process_epoch(net_, state, opts, 'train') ;
+            [stats_.train, prof_] = process_epoch(net_, state, opts, 'train') ;
             stats_.val = process_epoch(net_, state, opts, 'val') ;
             if labindex == 1, savedNet_ = net_.saveobj() ; end
         end
@@ -104,15 +99,21 @@
         stats__ = accumulateStats(stats_) ;
         stats.train(epoch) = stats__.train ;
         stats.val(epoch) = stats__.val ;
-        clear net_ stats_ stats__ savedNet_ ;
-    end
-    
+        if opts.profile
+            mpiprofile('viewer', [prof_{:,1}]) ;
+            keyboard ;
+        end
+        clear net_ stats_ stats__ savedNet savedNet_ ;
+    end
+    
+    % save
     if ~evaluateMode
         saveState(modelPath(epoch), net, stats) ;
     end
     
     if opts.plotStatistics
-        figure(1) ; maximize(1); clf ; 
+        switchFigure(1) ; clf ;
+        maximize(1);
         plots = setdiff(...
             cat(2,...
             fieldnames(stats.train)', ...
@@ -139,71 +140,6 @@
             l=legend(leg{:}) ;
             set(l,'Interpreter','none');
             grid on ;
-=======
-
-  % Set the random seed based on the epoch and opts.randomSeed.
-  % This is important for reproducibility, including when training
-  % is restarted from a checkpoint.
-
-  rng(epoch + opts.randomSeed) ;
-  prepareGPUs(opts, epoch == start+1) ;
-
-  % Train for one epoch.
-
-  state.epoch = epoch ;
-  state.learningRate = opts.learningRate(min(epoch, numel(opts.learningRate))) ;
-  state.train = opts.train(randperm(numel(opts.train))) ; % shuffle
-  state.val = opts.val(randperm(numel(opts.val))) ;
-  state.imdb = imdb ;
-
-  if numel(opts.gpus) <= 1
-    [stats.train(epoch),prof] = process_epoch(net, state, opts, 'train') ;
-    stats.val(epoch) = process_epoch(net, state, opts, 'val') ;
-    if opts.profile
-      profview(0,prof) ;
-      keyboard ;
-    end
-  else
-    savedNet = net.saveobj() ;
-    spmd
-      net_ = dagnn.DagNN.loadobj(savedNet) ;
-      [stats_.train, prof_] = process_epoch(net_, state, opts, 'train') ;
-      stats_.val = process_epoch(net_, state, opts, 'val') ;
-      if labindex == 1, savedNet_ = net_.saveobj() ; end
-    end
-    net = dagnn.DagNN.loadobj(savedNet_{1}) ;
-    stats__ = accumulateStats(stats_) ;
-    stats.train(epoch) = stats__.train ;
-    stats.val(epoch) = stats__.val ;
-    if opts.profile
-      mpiprofile('viewer', [prof_{:,1}]) ;
-      keyboard ;
-    end
-    clear net_ stats_ stats__ savedNet savedNet_ ;
-  end
-
-  % save
-  if ~evaluateMode
-    saveState(modelPath(epoch), net, stats) ;
-  end
-
-  if opts.plotStatistics
-    switchFigure(1) ; clf ;
-    plots = setdiff(...
-      cat(2,...
-      fieldnames(stats.train)', ...
-      fieldnames(stats.val)'), {'num', 'time'}) ;
-    for p = plots
-      p = char(p) ;
-      values = zeros(0, epoch) ;
-      leg = {} ;
-      for f = {'train', 'val'}
-        f = char(f) ;
-        if isfield(stats.(f), p)
-          tmp = [stats.(f).(p)] ;
-          values(end+1,:) = tmp(1,:)' ;
-          leg{end+1} = f ;
->>>>>>> 11d0b2d2
         end
         drawnow ;
         print(1, modelPdfPath, '-dpdf');
@@ -236,13 +172,13 @@
 
 % profile
 if opts.profile
-  if numGpus <= 1
-    profile clear ;
-    profile on ;
-  else
-    mpiprofile reset ;
-    mpiprofile on ;
-  end
+    if numGpus <= 1
+        profile clear ;
+        profile on ;
+    else
+        mpiprofile reset ;
+        mpiprofile on ;
+    end
 end
 
 subset = state.(mode) ;
@@ -253,7 +189,8 @@
 
 start = tic ;
 for t=1:opts.batchSize:numel(subset)
-<<<<<<< HEAD
+    fprintf('%s: epoch %02d: %3d/%3d:', mode, state.epoch, ...
+        fix((t-1)/opts.batchSize)+1, ceil(numel(subset)/opts.batchSize)) ;
     batchSize = min(opts.batchSize, numel(subset) - t + 1) ;
     
     for s=1:opts.numSubBatches
@@ -285,35 +222,7 @@
             net.mode = 'test' ;
             net.eval(inputs) ;
         end
-=======
-  fprintf('%s: epoch %02d: %3d/%3d:', mode, state.epoch, ...
-          fix((t-1)/opts.batchSize)+1, ceil(numel(subset)/opts.batchSize)) ;
-  batchSize = min(opts.batchSize, numel(subset) - t + 1) ;
-
-  for s=1:opts.numSubBatches
-    % get this image batch and prefetch the next
-    batchStart = t + (labindex-1) + (s-1) * numlabs ;
-    batchEnd = min(t+opts.batchSize-1, numel(subset)) ;
-    batch = subset(batchStart : opts.numSubBatches * numlabs : batchEnd) ;
-    num = num + numel(batch) ;
-    if numel(batch) == 0, continue ; end
-
-    inputs = state.getBatch(state.imdb, batch) ;
-
-    if opts.prefetch
-      if s == opts.numSubBatches
-        batchStart = t + (labindex-1) + opts.batchSize ;
-        batchEnd = min(t+2*opts.batchSize-1, numel(subset)) ;
-      else
-        batchStart = batchStart + numlabs ;
-      end
-      nextBatch = subset(batchStart : opts.numSubBatches * numlabs : batchEnd) ;
-      state.getBatch(state.imdb, nextBatch) ;
->>>>>>> 11d0b2d2
-    end
-    
-    % extract learning stats
-    stats = opts.extractStatsFn(net) ;
+    end
     
     % accumulate gradient
     if strcmp(mode, 'train')
@@ -323,74 +232,44 @@
         end
         state = accumulate_gradients(state, net, opts, batchSize, mmap) ;
     end
-<<<<<<< HEAD
-    
-    % print learning statistics
-    time = toc(start) ;
+    
+    % get statistics
+    time = toc(start) + adjustTime ;
+    batchTime = time - stats.time ;
+    stats = opts.extractStatsFn(net) ;
     stats.num = num ;
-    stats.time = toc(start) ;
-    
-    fprintf('%s: epoch %02d: %3d/%3d: %.1f Hz', ...
-        mode, ...
-        state.epoch, ...
-        fix(t/opts.batchSize)+1, ceil(numel(subset)/opts.batchSize), ...
-        stats.num/stats.time * max(numGpus, 1)) ;
+    stats.time = time ;
+    currentSpeed = batchSize / batchTime ;
+    averageSpeed = (t + batchSize - 1) / time ;
+    if t == opts.batchSize + 1
+        % compensate for the first iteration, which is an outlier
+        adjustTime = 2*batchTime - time ;
+        stats.time = time + adjustTime ;
+    end
+    
+    fprintf(' %.1f (%.1f) Hz', averageSpeed, currentSpeed) ;
     for f = setdiff(fieldnames(stats)', {'num', 'time'})
         f = char(f) ;
         fprintf(' %s:', f) ;
         fprintf(' %.3f', stats.(f)) ;
     end
     fprintf('\n') ;
-=======
-  end
-
-  % accumulate gradient
-  if strcmp(mode, 'train')
-    if ~isempty(mmap)
-      write_gradients(mmap, net) ;
-      labBarrier() ;
-    end
-    state = accumulate_gradients(state, net, opts, batchSize, mmap) ;
-  end
-
-  % get statistics
-  time = toc(start) + adjustTime ;
-  batchTime = time - stats.time ;
-  stats = opts.extractStatsFn(net) ;
-  stats.num = num ;
-  stats.time = time ;
-  currentSpeed = batchSize / batchTime ;
-  averageSpeed = (t + batchSize - 1) / time ;
-  if t == opts.batchSize + 1
-    % compensate for the first iteration, which is an outlier
-    adjustTime = 2*batchTime - time ;
-    stats.time = time + adjustTime ;
-  end
-
-  fprintf(' %.1f (%.1f) Hz', averageSpeed, currentSpeed) ;
-  for f = setdiff(fieldnames(stats)', {'num', 'time'})
-    f = char(f) ;
-    fprintf(' %s:', f) ;
-    fprintf(' %.3f', stats.(f)) ;
-  end
-  fprintf('\n') ;
->>>>>>> 11d0b2d2
 end
 
 if ~isempty(mmap)
-  unmap_gradients(mmap) ;
+    unmap_gradients(mmap) ;
 end
 
 if opts.profile
-  if numGpus <= 1
-    prof = profile('info') ;
-    profile off ;
-  else
-    prof = mpiprofile('info');
-    mpiprofile off ;
-  end
+    if numGpus <= 1
+        prof = profile('info') ;
+        profile off ;
+    else
+        prof = mpiprofile('info');
+        mpiprofile off ;
+    end
 else
-  prof = [] ;
+    prof = [] ;
 end
 
 net.reset() ;
@@ -403,18 +282,14 @@
 otherGpus = setdiff(1:numGpus, labindex) ;
 
 for p=1:numel(net.params)
-<<<<<<< HEAD
-    
-    % bring in gradients from other GPUs if any
-    if ~isempty(mmap)
-        numGpus = numel(mmap.Data) ;
-        tmp = zeros(size(mmap.Data(labindex).(net.params(p).name)), 'single') ;
-        for g = setdiff(1:numGpus, labindex)
-            tmp = tmp + mmap.Data(g).(net.params(p).name) ;
-        end
-        net.params(p).der = net.params(p).der + tmp ;
-    else
-        numGpus = 1 ;
+    
+    % accumualte gradients from multiple labs (GPUs) if needed
+    if numGpus > 1
+        tag = net.params(p).name ;
+        for g = otherGpus
+            tmp = gpuArray(mmap.Data(g).(tag)) ;
+            net.params(p).der = net.params(p).der + tmp ;
+        end
     end
     
     switch net.params(p).trainMethod
@@ -438,39 +313,6 @@
                 net.params(p).trainMethod, ...
                 net.params(p).name) ;
     end
-=======
-
-  % accumualte gradients from multiple labs (GPUs) if needed
-  if numGpus > 1
-    tag = net.params(p).name ;
-    for g = otherGpus
-      tmp = gpuArray(mmap.Data(g).(tag)) ;
-      net.params(p).der = net.params(p).der + tmp ;
-    end
-  end
-
-  switch net.params(p).trainMethod
-
-    case 'average' % mainly for batch normalization
-      thisLR = net.params(p).learningRate ;
-      net.params(p).value = ...
-          (1 - thisLR) * net.params(p).value + ...
-          (thisLR/batchSize/net.params(p).fanout) * net.params(p).der ;
-
-    case 'gradient'
-      thisDecay = opts.weightDecay * net.params(p).weightDecay ;
-      thisLR = state.learningRate * net.params(p).learningRate ;
-      state.momentum{p} = opts.momentum * state.momentum{p} ...
-        - thisDecay * net.params(p).value ...
-        - (1 / batchSize) * net.params(p).der ;
-      net.params(p).value = net.params(p).value + thisLR * state.momentum{p} ;
-
-    case 'otherwise'
-      error('Unknown training method ''%s'' for parameter ''%s''.', ...
-        net.params(p).trainMethod, ...
-        net.params(p).name) ;
-  end
->>>>>>> 11d0b2d2
 end
 
 % -------------------------------------------------------------------------
@@ -492,9 +334,9 @@
 end
 labBarrier() ;
 mmap = memmapfile(fname, ...
-                  'Format', format, ...
-                  'Repeat', numGpus, ...
-                  'Writable', true) ;
+    'Format', format, ...
+    'Repeat', numGpus, ...
+    'Writable', true) ;
 
 % -------------------------------------------------------------------------
 function write_gradients(mmap, net)
@@ -512,9 +354,16 @@
 % -------------------------------------------------------------------------
 
 for s = {'train', 'val'}
-<<<<<<< HEAD
     s = char(s) ;
     total = 0 ;
+    
+    % initialize stats stucture with same fields and same order as
+    % stats_{1}
+    stats__ = stats_{1} ;
+    names = fieldnames(stats__.(s))' ;
+    values = zeros(1, numel(names)) ;
+    fields = cat(1, names, num2cell(values)) ;
+    stats.(s) = struct(fields{:}) ;
     
     for g = 1:numel(stats_)
         stats__ = stats_{g} ;
@@ -523,41 +372,12 @@
         
         for f = setdiff(fieldnames(stats__.(s))', 'num')
             f = char(f) ;
-            
-            if g == 1
-                stats.(s).(f) = 0 ;
-            end
             stats.(s).(f) = stats.(s).(f) + stats__.(s).(f) * num__ ;
             
             if g == numel(stats_)
                 stats.(s).(f) = stats.(s).(f) / total ;
             end
         end
-=======
-  s = char(s) ;
-  total = 0 ;
-
-  % initialize stats stucture with same fields and same order as
-  % stats_{1}
-  stats__ = stats_{1} ;
-  names = fieldnames(stats__.(s))' ;
-  values = zeros(1, numel(names)) ;
-  fields = cat(1, names, num2cell(values)) ;
-  stats.(s) = struct(fields{:}) ;
-
-  for g = 1:numel(stats_)
-    stats__ = stats_{g} ;
-    num__ = stats__.(s).num ;
-    total = total + num__ ;
-
-    for f = setdiff(fieldnames(stats__.(s))', 'num')
-      f = char(f) ;
-      stats.(s).(f) = stats.(s).(f) + stats__.(s).(f) * num__ ;
-
-      if g == numel(stats_)
-        stats.(s).(f) = stats.(s).(f) / total ;
-      end
->>>>>>> 11d0b2d2
     end
     stats.(s).num = total ;
 end
@@ -596,11 +416,11 @@
 function switchFigure(n)
 % -------------------------------------------------------------------------
 if get(0,'CurrentFigure') ~= n
-  try
-    set(0,'CurrentFigure',n) ;
-  catch
-    figure(n) ;
-  end
+    try
+        set(0,'CurrentFigure',n) ;
+    catch
+        figure(n) ;
+    end
 end
 
 % -------------------------------------------------------------------------
@@ -608,25 +428,25 @@
 % -------------------------------------------------------------------------
 numGpus = numel(opts.gpus) ;
 if numGpus > 1
-  % check parallel pool integrity as it could have timed out
-  pool = gcp('nocreate') ;
-  if ~isempty(pool) && pool.NumWorkers ~= numGpus
-    delete(pool) ;
-  end
-  pool = gcp('nocreate') ;
-  if isempty(pool)
-    parpool('local', numGpus) ;
-    cold = true ;
-  end
-  if exist(opts.memoryMapFile)
-    delete(opts.memoryMapFile) ;
-  end
+    % check parallel pool integrity as it could have timed out
+    pool = gcp('nocreate') ;
+    if ~isempty(pool) && pool.NumWorkers ~= numGpus
+        delete(pool) ;
+    end
+    pool = gcp('nocreate') ;
+    if isempty(pool)
+        parpool('local', numGpus) ;
+        cold = true ;
+    end
+    if exist(opts.memoryMapFile)
+        delete(opts.memoryMapFile) ;
+    end
 end
 if numGpus >= 1 && cold
-  fprintf('%s: resetting GPU\n', mfilename)
-  if numGpus == 1
-    gpuDevice(opts.gpus)
-  else
-    spmd, gpuDevice(opts.gpus(labindex)), end
-  end
+    fprintf('%s: resetting GPU\n', mfilename)
+    if numGpus == 1
+        gpuDevice(opts.gpus)
+    else
+        spmd, gpuDevice(opts.gpus(labindex)), end
+    end
 end