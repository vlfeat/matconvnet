function [net, stats] = cnn_train(net, imdb, getBatch, varargin)
%CNN_TRAIN  An example implementation of SGD for training CNNs
%    CNN_TRAIN() is an example learner implementing stochastic
%    gradient descent with momentum to train a CNN. It can be used
%    with different datasets and tasks by providing a suitable
%    getBatch function.
%
%    The function automatically restarts after each training epoch by
%    checkpointing.
%
%    The function supports training on CPU or on one or more GPUs
%    (specify the list of GPU IDs in the `gpus` option).

% Copyright (C) 2014-16 Andrea Vedaldi.
% All rights reserved.
%
% This file is part of the VLFeat library and is made available under
% the terms of the BSD license (see the COPYING file).

opts.expDir = fullfile('data','exp') ;
opts.continue = true ;
opts.batchSize = 256 ;
opts.numSubBatches = 1 ;
opts.train = [] ;
opts.val = [] ;
opts.gpus = [] ;
opts.prefetch = false ;
opts.numEpochs = 300 ;
opts.learningRate = 0.001 ;
opts.weightDecay = 0.0005 ;
opts.momentum = 0.9 ;
opts.saveMomentum = true ;
opts.nesterovUpdate = false ;
opts.randomSeed = 0 ;
opts.memoryMapFile = fullfile(tempdir, 'matconvnet.bin') ;
opts.profile = false ;
opts.topKerror = 5;
<<<<<<< HEAD
=======
opts.parameterServer.method = 'mmap' ;
opts.parameterServer.prefix = 'mcn' ;
>>>>>>> 1d9784f9

opts.conserveMemory = true ;
opts.backPropDepth = +inf ;
opts.sync = false ;
opts.cudnn = true ;
opts.errorFunction = 'multiclass' ;
opts.errorLabels = {} ;
opts.plotDiagnostics = false ;
opts.plotStatistics = true;
opts = vl_argparse(opts, varargin) ;

if ~exist(opts.expDir, 'dir'), mkdir(opts.expDir) ; end
if isempty(opts.train), opts.train = find(imdb.images.set==1) ; end
if isempty(opts.val), opts.val = find(imdb.images.set==2) ; end
if isnan(opts.train), opts.train = [] ; end
if isnan(opts.val), opts.val = [] ; end

% -------------------------------------------------------------------------
%                                                            Initialization
% -------------------------------------------------------------------------

net = vl_simplenn_tidy(net); % fill in some eventually missing values
net.layers{end-1}.precious = 1; % do not remove predictions, used for error
vl_simplenn_display(net, 'batchSize', opts.batchSize) ;

evaluateMode = isempty(opts.train) ;
if ~evaluateMode
  for i=1:numel(net.layers)
    J = numel(net.layers{i}.weights) ;
    if ~isfield(net.layers{i}, 'learningRate')
      net.layers{i}.learningRate = ones(1, J) ;
    end
    if ~isfield(net.layers{i}, 'weightDecay')
      net.layers{i}.weightDecay = ones(1, J) ;
    end
  end
end

% setup error calculation function
hasError = true ;
if isstr(opts.errorFunction)
  switch opts.errorFunction
    case 'none'
      opts.errorFunction = @error_none ;
      hasError = false ;
    case 'multiclass'
      opts.errorFunction = @error_multiclass ;
      if isempty(opts.errorLabels), opts.errorLabels = {'top1err', sprintf('top%derr',opts.topKerror)} ; end
    case 'binary'
      opts.errorFunction = @error_binary ;
      if isempty(opts.errorLabels), opts.errorLabels = {'binerr'} ; end
    otherwise
      error('Unknown error function ''%s''.', opts.errorFunction) ;
  end
end

state.getBatch = getBatch ;
stats = [] ;

% -------------------------------------------------------------------------
%                                                        Train and validate
% -------------------------------------------------------------------------

modelPath = @(ep) fullfile(opts.expDir, sprintf('net-epoch-%d.mat', ep));
modelPdfPath = fullfile(opts.expDir, 'net-train.pdf') ;
modelFigPath = fullfile(opts.expDir, 'net-train.fig') ;

start = opts.continue * findLastCheckpoint(opts.expDir) ;
if start >= 1
  fprintf('%s: resuming by loading epoch %d\n', mfilename, start) ;
  [net, state, stats] = loadState(modelPath(start)) ;
else
  state = [] ;
end

for epoch=start+1:opts.numEpochs

  % Set the random seed based on the epoch and opts.randomSeed.
  % This is important for reproducibility, including when training
  % is restarted from a checkpoint.

  rng(epoch + opts.randomSeed) ;
  prepareGPUs(opts, epoch == start+1) ;

  % Train for one epoch.
  params = opts ;
  params.epoch = epoch ;
  params.learningRate = opts.learningRate(min(epoch, numel(opts.learningRate))) ;
  params.train = opts.train(randperm(numel(opts.train))) ; % shuffle
  params.val = opts.val(randperm(numel(opts.val))) ;
  params.imdb = imdb ;
  params.getBatch = getBatch ;

  if numel(params.gpus) <= 1
    [net, state] = processEpoch(net, state, params, 'train') ;
    [net, state] = processEpoch(net, state, params, 'val') ;
    if ~evaluateMode
      saveState(modelPath(epoch), net, state) ;
    end
    lastStats = state.stats ;
  else
    spmd
      [net, state] = processEpoch(net, state, params, 'train') ;
      [net, state] = processEpoch(net, state, params, 'val') ;
      if labindex == 1 && ~evaluateMode
        saveState(modelPath(epoch), net, state) ;
      end
      lastStats = state.stats ;
    end
    lastStats = accumulateStats(lastStats) ;
  end

  stats.train(epoch) = lastStats.train ;
  stats.val(epoch) = lastStats.val ;
  clear lastStats ;
  saveStats(modelPath(epoch), stats) ;

  if params.plotStatistics
    switchFigure(1) ; clf ;
    plots = setdiff(...
      cat(2,...
      fieldnames(stats.train)', ...
      fieldnames(stats.val)'), {'num', 'time'}) ;
    for p = plots
      p = char(p) ;
      values = zeros(0, epoch) ;
      leg = {} ;
      for f = {'train', 'val'}
        f = char(f) ;
        if isfield(stats.(f), p)
          tmp = [stats.(f).(p)] ;
          values(end+1,:) = tmp(1,:)' ;
          leg{end+1} = f ;
        end
      end
      subplot(1,numel(plots),find(strcmp(p,plots))) ;
      plot(1:epoch, values','o-') ;
      xlabel('epoch') ;
      title(p) ;
      legend(leg{:}) ;
      grid on ;
    end
    drawnow ;
    print(1, modelPdfPath, '-dpdf') ;
    saveas(1, modelFigPath) ;
  end
end

% With multiple GPUs, return one copy
if isa(net, 'Composite'), net = net{1} ; end

% -------------------------------------------------------------------------
function err = error_multiclass(params, labels, res)
% -------------------------------------------------------------------------
predictions = gather(res(end-1).x) ;
[~,predictions] = sort(predictions, 3, 'descend') ;

% be resilient to badly formatted labels
if numel(labels) == size(predictions, 4)
  labels = reshape(labels,1,1,1,[]) ;
end

% skip null labels
mass = single(labels(:,:,1,:) > 0) ;
if size(labels,3) == 2
  % if there is a second channel in labels, used it as weights
  mass = mass .* labels(:,:,2,:) ;
  labels(:,:,2,:) = [] ;
end

m = min(opts.topKerror, size(predictions,3)) ;

error = ~bsxfun(@eq, predictions, labels) ;
err(1,1) = sum(sum(sum(mass .* error(:,:,1,:)))) ;
err(2,1) = sum(sum(sum(mass .* min(error(:,:,1:m,:),[],3)))) ;

% -------------------------------------------------------------------------
function err = error_binary(params, labels, res)
% -------------------------------------------------------------------------
predictions = gather(res(end-1).x) ;
error = bsxfun(@times, predictions, labels) < 0 ;
err = sum(error(:)) ;

% -------------------------------------------------------------------------
function err = error_none(params, labels, res)
% -------------------------------------------------------------------------
err = zeros(0,1) ;

% -------------------------------------------------------------------------
function [net, state] = processEpoch(net, state, params, mode)
% -------------------------------------------------------------------------
% Note that net is not strictly needed as an output argument as net
% is a handle class. However, this fixes some aliasing issue in the
% spmd caller.

% initialize with momentum 0
if isempty(state) || isempty(state.momentum)
  for i = 1:numel(net.layers)
    for j = 1:numel(net.layers{i}.weights)
      state.momentum{i}{j} = 0 ;
    end
  end
end

% move CNN  to GPU as needed
numGpus = numel(params.gpus) ;
if numGpus >= 1
  net = vl_simplenn_move(net, 'gpu') ;
  for i = 1:numel(state.momentum)
    for j = 1:numel(state.momentum{i})
      state.momentum{i}{j} = gpuArray(state.momentum{i}{j}) ;
    end
  end
end
if numGpus > 1
  parserv = ParameterServer(params.parameterServer) ;
  vl_simplenn_start_parserv(net, parserv) ;
else
  parserv = [] ;
end

% profile
if params.profile
  if numGpus <= 1
    profile clear ;
    profile on ;
  else
    mpiprofile reset ;
    mpiprofile on ;
  end
end

subset = params.(mode) ;
num = 0 ;
stats.num = 0 ; % return something even if subset = []
stats.time = 0 ;
adjustTime = 0 ;
res = [] ;
error = [] ;

start = tic ;
for t=1:params.batchSize:numel(subset)
  fprintf('%s: epoch %02d: %3d/%3d:', mode, params.epoch, ...
          fix((t-1)/params.batchSize)+1, ceil(numel(subset)/params.batchSize)) ;
  batchSize = min(params.batchSize, numel(subset) - t + 1) ;

  for s=1:params.numSubBatches
    % get this image batch and prefetch the next
    batchStart = t + (labindex-1) + (s-1) * numlabs ;
    batchEnd = min(t+params.batchSize-1, numel(subset)) ;
    batch = subset(batchStart : params.numSubBatches * numlabs : batchEnd) ;
    num = num + numel(batch) ;
    if numel(batch) == 0, continue ; end

    [im, labels] = params.getBatch(params.imdb, batch) ;

    if params.prefetch
      if s == params.numSubBatches
        batchStart = t + (labindex-1) + params.batchSize ;
        batchEnd = min(t+2*params.batchSize-1, numel(subset)) ;
      else
        batchStart = batchStart + numlabs ;
      end
      nextBatch = subset(batchStart : params.numSubBatches * numlabs : batchEnd) ;
      params.getBatch(params.imdb, nextBatch) ;
    end

    if numGpus >= 1
      im = gpuArray(im) ;
    end

    if strcmp(mode, 'train')
      dzdy = 1 ;
      evalMode = 'normal' ;
    else
      dzdy = [] ;
      evalMode = 'test' ;
    end
    net.layers{end}.class = labels ;
    res = vl_simplenn(net, im, dzdy, res, ...
                      'accumulate', s ~= 1, ...
                      'mode', evalMode, ...
                      'conserveMemory', params.conserveMemory, ...
                      'backPropDepth', params.backPropDepth, ...
                      'sync', params.sync, ...
                      'cudnn', params.cudnn, ...
                      'parameterServer', parserv, ...
                      'holdOn', s < params.numSubBatches) ;

    % accumulate errors
    error = sum([error, [...
      sum(double(gather(res(end).x))) ;
      reshape(params.errorFunction(params, labels, res),[],1) ; ]],2) ;
  end

  % accumulate gradient
  if strcmp(mode, 'train')
    if ~isempty(parserv), parserv.sync() ; end
    [net, res, state] = accumulateGradients(net, res, state, params, batchSize, parserv) ;
  end

  % get statistics
  time = toc(start) + adjustTime ;
  batchTime = time - stats.time ;
  stats = extractStats(net, params, error / num) ;
  stats.num = num ;
  stats.time = time ;
  currentSpeed = batchSize / batchTime ;
  averageSpeed = (t + batchSize - 1) / time ;
  if t == 3*params.batchSize + 1
    % compensate for the first three iterations, which are outliers
    adjustTime = 4*batchTime - time ;
    stats.time = time + adjustTime ;
  end

  fprintf(' %.1f (%.1f) Hz', averageSpeed, currentSpeed) ;
  for f = setdiff(fieldnames(stats)', {'num', 'time'})
    f = char(f) ;
    fprintf(' %s: %.3f', f, stats.(f)) ;
  end
  fprintf('\n') ;

  % collect diagnostic statistics
  if strcmp(mode, 'train') && params.plotDiagnostics
    switchFigure(2) ; clf ;
    diagn = [res.stats] ;
    diagnvar = horzcat(diagn.variation) ;
    diagnpow = horzcat(diagn.power) ;
    subplot(2,2,1) ; barh(diagnvar) ;
    set(gca,'TickLabelInterpreter', 'none', ...
      'YTick', 1:numel(diagnvar), ...
      'YTickLabel',horzcat(diagn.label), ...
      'YDir', 'reverse', ...
      'XScale', 'log', ...
      'XLim', [1e-5 1], ...
      'XTick', 10.^(-5:1)) ;
    grid on ;
    subplot(2,2,2) ; barh(sqrt(diagnpow)) ;
    set(gca,'TickLabelInterpreter', 'none', ...
      'YTick', 1:numel(diagnpow), ...
      'YTickLabel',{diagn.powerLabel}, ...
      'YDir', 'reverse', ...
      'XScale', 'log', ...
      'XLim', [1e-5 1e5], ...
      'XTick', 10.^(-5:5)) ;
    grid on ;
    subplot(2,2,3); plot(squeeze(res(end-1).x)) ;
    drawnow ;
  end
end

% Save back to state.
state.stats.(mode) = stats ;
if params.profile
  if numGpus <= 1
    state.prof.(mode) = profile('info') ;
    profile off ;
  else
    state.prof.(mode) = mpiprofile('info');
    mpiprofile off ;
  end
end
if ~params.saveMomentum
  state.momentum = [] ;
else
  for i = 1:numel(state.momentum)
    for j = 1:numel(state.momentum{i})
      state.momentum{i}{j} = gather(state.momentum{i}{j}) ;
    end
  end
end

net = vl_simplenn_move(net, 'cpu') ;

% -------------------------------------------------------------------------
function [net, res, state] = accumulateGradients(net, res, state, params, batchSize, parserv)
% -------------------------------------------------------------------------
numGpus = numel(params.gpus) ;
otherGpus = setdiff(1:numGpus, labindex) ;

for l=numel(net.layers):-1:1
  for j=numel(res(l).dzdw):-1:1

    if ~isempty(parserv)
      tag = sprintf('l%d_%d',l,j) ;
      parDer = parserv.pull(tag) ;
    else
      parDer = res(l).dzdw{j}  ;
    end

    if j == 3 && strcmp(net.layers{l}.type, 'bnorm')
      % special case for learning bnorm moments
      thisLR = net.layers{l}.learningRate(j) ;
      net.layers{l}.weights{j} = vl_taccum(...
        1 - thisLR, ...
        net.layers{l}.weights{j}, ...
        thisLR / batchSize, ...
        parDer) ;
    else
      % Standard gradient training.
      thisDecay = params.weightDecay * net.layers{l}.weightDecay(j) ;
      thisLR = params.learningRate * net.layers{l}.learningRate(j) ;

      % Normalize gradient and incorporate weight decay.
      parDer = vl_taccum(1/batchSize, parDer, ...
                         thisDecay, net.layers{l}.weights{j}) ;

      % Update momentum.
      state.momentum{l}{j} = vl_taccum(...
        params.momentum, state.momentum{l}{j}, ...
        -1, parDer) ;

      % Nesterov update (aka one step ahead).
      if params.nesterovUpdate
        delta = vl_taccum(...
          params.momentum, state.momentum{l}{j}, ...
          -1, parDer) ;
      else
        delta = state.momentum{l}{j} ;
      end

      % Update parameters.
      net.layers{l}.weights{j} = vl_taccum(...
        1, net.layers{l}.weights{j}, ...
        thisLR, delta) ;
    end

    % if requested, collect some useful stats for debugging
    if params.plotDiagnostics
      variation = [] ;
      label = '' ;
      switch net.layers{l}.type
        case {'conv','convt'}
          variation = thisLR * mean(abs(state.momentum{l}{j}(:))) ;
          power = mean(res(l+1).x(:).^2) ;
          if j == 1 % fiters
            base = mean(net.layers{l}.weights{j}(:).^2) ;
            label = 'filters' ;
          else % biases
            base = sqrt(power) ;%mean(abs(res(l+1).x(:))) ;
            label = 'biases' ;
          end
          variation = variation / base ;
          label = sprintf('%s_%s', net.layers{l}.name, label) ;
      end
      res(l).stats.variation(j) = variation ;
      res(l).stats.power = power ;
      res(l).stats.powerLabel = net.layers{l}.name ;
      res(l).stats.label{j} = label ;
    end
  end
end

% -------------------------------------------------------------------------
function stats = accumulateStats(stats_)
% -------------------------------------------------------------------------

for s = {'train', 'val'}
  s = char(s) ;
  total = 0 ;

  % initialize stats stucture with same fields and same order as
  % stats_{1}
  stats__ = stats_{1} ;
  names = fieldnames(stats__.(s))' ;
  values = zeros(1, numel(names)) ;
  fields = cat(1, names, num2cell(values)) ;
  stats.(s) = struct(fields{:}) ;

  for g = 1:numel(stats_)
    stats__ = stats_{g} ;
    num__ = stats__.(s).num ;
    total = total + num__ ;

    for f = setdiff(fieldnames(stats__.(s))', 'num')
      f = char(f) ;
      stats.(s).(f) = stats.(s).(f) + stats__.(s).(f) * num__ ;

      if g == numel(stats_)
        stats.(s).(f) = stats.(s).(f) / total ;
      end
    end
  end
  stats.(s).num = total ;
end

% -------------------------------------------------------------------------
function stats = extractStats(net, params, errors)
% -------------------------------------------------------------------------
stats.objective = errors(1) ;
for i = 1:numel(params.errorLabels)
  stats.(params.errorLabels{i}) = errors(i+1) ;
end

% -------------------------------------------------------------------------
function saveState(fileName, net, state)
% -------------------------------------------------------------------------
save(fileName, 'net', 'state') ;

% -------------------------------------------------------------------------
function saveStats(fileName, stats)
% -------------------------------------------------------------------------
if exist(fileName)
  save(fileName, 'stats', '-append') ;
else
  save(fileName, 'stats') ;
end

% -------------------------------------------------------------------------
function [net, state, stats] = loadState(fileName)
% -------------------------------------------------------------------------
load(fileName, 'net', 'state', 'stats') ;
net = vl_simplenn_tidy(net) ;
if isempty(whos('stats'))
  error('Epoch ''%s'' was only partially saved. Delete this file and try again.', ...
        fileName) ;
end

% -------------------------------------------------------------------------
function epoch = findLastCheckpoint(modelDir)
% -------------------------------------------------------------------------
list = dir(fullfile(modelDir, 'net-epoch-*.mat')) ;
tokens = regexp({list.name}, 'net-epoch-([\d]+).mat', 'tokens') ;
epoch = cellfun(@(x) sscanf(x{1}{1}, '%d'), tokens) ;
epoch = max([epoch 0]) ;

% -------------------------------------------------------------------------
function switchFigure(n)
% -------------------------------------------------------------------------
if get(0,'CurrentFigure') ~= n
  try
    set(0,'CurrentFigure',n) ;
  catch
    figure(n) ;
  end
end

% -------------------------------------------------------------------------
function clearMex()
% -------------------------------------------------------------------------
%clear vl_tmove vl_imreadjpeg ;
disp('Clearing mex files') ;
clear mex ;
clear vl_tmove vl_imreadjpeg ;

% -------------------------------------------------------------------------
function prepareGPUs(params, cold)
% -------------------------------------------------------------------------
numGpus = numel(params.gpus) ;
if numGpus > 1
  % check parallel pool integrity as it could have timed out
  pool = gcp('nocreate') ;
  if ~isempty(pool) && pool.NumWorkers ~= numGpus
    delete(pool) ;
  end
  pool = gcp('nocreate') ;
  if isempty(pool)
    parpool('local', numGpus) ;
    cold = true ;
  end
end
if numGpus >= 1 && cold
  fprintf('%s: resetting GPU\n', mfilename) ;
  clearMex() ;
  if numGpus == 1
    disp(gpuDevice(params.gpus)) ;
  else
    spmd
      clearMex() ;
      disp(gpuDevice(params.gpus(labindex))) ;
    end
  end
end<|MERGE_RESOLUTION|>--- conflicted
+++ resolved
@@ -35,11 +35,8 @@
 opts.memoryMapFile = fullfile(tempdir, 'matconvnet.bin') ;
 opts.profile = false ;
 opts.topKerror = 5;
-<<<<<<< HEAD
-=======
 opts.parameterServer.method = 'mmap' ;
 opts.parameterServer.prefix = 'mcn' ;
->>>>>>> 1d9784f9
 
 opts.conserveMemory = true ;
 opts.backPropDepth = +inf ;
