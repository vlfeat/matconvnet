--- conflicted
+++ resolved
@@ -267,11 +267,7 @@
 
 start = tic ;
 for t=1:opts.batchSize:numel(subset)
-<<<<<<< HEAD
-  fprintf('%s: epoch %02d: %3d/%3d: ', mode, epoch, ...
-=======
   fprintf('%s: epoch %02d: %3d/%3d:', mode, state.epoch, ...
->>>>>>> 755a1bc4
           fix((t-1)/opts.batchSize)+1, ceil(numel(subset)/opts.batchSize)) ;
   batchSize = min(opts.batchSize, numel(subset) - t + 1) ;
 
