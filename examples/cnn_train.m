function [net, stats] = cnn_train(net, imdb, getBatch, varargin)
%CNN_TRAIN  An example implementation of SGD for training CNNs
%    CNN_TRAIN() is an example learner implementing stochastic
%    gradient descent with momentum to train a CNN. It can be used
%    with different datasets and tasks by providing a suitable
%    getBatch function.
%
%    The function automatically restarts after each training epoch by
%    checkpointing.
%
%    The function supports training on CPU or on one or more GPUs
%    (specify the list of GPU IDs in the `gpus` option).

% Copyright (C) 2014-16 Andrea Vedaldi.
% All rights reserved.
%
% This file is part of the VLFeat library and is made available under
% the terms of the BSD license (see the COPYING file).

opts.expDir = fullfile('data','exp') ;
opts.continue = true ;
opts.batchSize = 256 ;
opts.numSubBatches = 1 ;
opts.solver = 'sgd' ;
opts.solverOpts = struct() ;
opts.train = [] ;
opts.val = [] ;
opts.gpus = [] ;
opts.prefetch = false ;
opts.numEpochs = 300 ;
opts.learningRate = 0.001 ;
opts.weightDecay = 0.0005 ;
opts.momentum = 0.9 ;
opts.saveMomentum = true ;
opts.randomSeed = 0 ;
opts.memoryMapFile = fullfile(tempdir, 'matconvnet.bin') ;
opts.profile = false ;
opts.parameterServer.method = 'mmap' ;
opts.parameterServer.prefix = 'mcn' ;

opts.conserveMemory = true ;
opts.backPropDepth = +inf ;
opts.sync = false ;
opts.cudnn = true ;
opts.errorFunction = 'multiclass' ;
opts.errorLabels = {} ;
opts.plotDiagnostics = false ;
opts.plotStatistics = true;
opts = vl_argparse(opts, varargin) ;

if ~exist(opts.expDir, 'dir'), mkdir(opts.expDir) ; end
if isempty(opts.train), opts.train = find(imdb.images.set==1) ; end
if isempty(opts.val), opts.val = find(imdb.images.set==2) ; end
if isnan(opts.train), opts.train = [] ; end
if isnan(opts.val), opts.val = [] ; end

% -------------------------------------------------------------------------
%                                                            Initialization
% -------------------------------------------------------------------------

net = vl_simplenn_tidy(net); % fill in some eventually missing values
net.layers{end-1}.precious = 1; % do not remove predictions, used for error
vl_simplenn_display(net, 'batchSize', opts.batchSize) ;

evaluateMode = isempty(opts.train) ;
if ~evaluateMode
  for i=1:numel(net.layers)
    J = numel(net.layers{i}.weights) ;
    if ~isfield(net.layers{i}, 'learningRate')
      net.layers{i}.learningRate = ones(1, J) ;
    end
    if ~isfield(net.layers{i}, 'weightDecay')
      net.layers{i}.weightDecay = ones(1, J) ;
    end
  end
end

% setup error calculation function
hasError = true ;
if isstr(opts.errorFunction)
  switch opts.errorFunction
    case 'none'
      opts.errorFunction = @error_none ;
      hasError = false ;
    case 'multiclass'
      opts.errorFunction = @error_multiclass ;
      if isempty(opts.errorLabels), opts.errorLabels = {'top1err', 'top5err'} ; end
    case 'binary'
      opts.errorFunction = @error_binary ;
      if isempty(opts.errorLabels), opts.errorLabels = {'binerr'} ; end
    otherwise
      error('Unknown error function ''%s''.', opts.errorFunction) ;
  end
end

state.getBatch = getBatch ;
stats = [] ;

% setup solver function, and default hyper-parameters for each solver
if ischar(opts.solver)
  solverOpts = [] ;
  switch opts.solver
  case 'sgd'
    solverOpts.momentum = opts.momentum ;  % backward compatibility
  case 'adagrad'
    solverOpts.epsilon = 1e-10 ;
    solverOpts.rho = 1 ;
  case 'adadelta'
    solverOpts.epsilon = 1e-6 ;
    solverOpts.rho = 0.9 ;
  case 'rmsprop'
    solverOpts.epsilon = 1e-8 ;
    solverOpts.rho = 0.99 ;
  end
  if ~isempty(solverOpts)
    [opts.solverOpts, ~] = vl_argparse(solverOpts, opts.solverOpts) ;
  end
  opts.solver = str2func(['solver_' opts.solver]) ;
end

% -------------------------------------------------------------------------
%                                                        Train and validate
% -------------------------------------------------------------------------

modelPath = @(ep) fullfile(opts.expDir, sprintf('net-epoch-%d.mat', ep));
modelFigPath = fullfile(opts.expDir, 'net-train.pdf') ;

start = opts.continue * findLastCheckpoint(opts.expDir) ;
if start >= 1
  fprintf('%s: resuming by loading epoch %d\n', mfilename, start) ;
  [net, state, stats] = loadState(modelPath(start)) ;
else
  state = [] ;
end

for epoch=start+1:opts.numEpochs

  % Set the random seed based on the epoch and opts.randomSeed.
  % This is important for reproducibility, including when training
  % is restarted from a checkpoint.

  rng(epoch + opts.randomSeed) ;
  prepareGPUs(opts, epoch == start+1) ;

  % Train for one epoch.
  params = opts ;
  params.epoch = epoch ;
  params.learningRate = opts.learningRate(min(epoch, numel(opts.learningRate))) ;
  params.train = opts.train(randperm(numel(opts.train))) ; % shuffle
  params.val = opts.val(randperm(numel(opts.val))) ;
  params.imdb = imdb ;
  params.getBatch = getBatch ;

  if numel(params.gpus) <= 1
    [net, state] = processEpoch(net, state, params, 'train') ;
    [net, state] = processEpoch(net, state, params, 'val') ;
    if ~evaluateMode
      saveState(modelPath(epoch), net, state) ;
    end
    lastStats = state.stats ;
  else
    spmd
      [net, state] = processEpoch(net, state, params, 'train') ;
      [net, state] = processEpoch(net, state, params, 'val') ;
      if labindex == 1 && ~evaluateMode
        saveState(modelPath(epoch), net, state) ;
      end
      lastStats = state.stats ;
    end
    lastStats = accumulateStats(lastStats) ;
  end

  stats.train(epoch) = lastStats.train ;
  stats.val(epoch) = lastStats.val ;
  clear lastStats ;
  saveStats(modelPath(epoch), stats) ;

  if params.plotStatistics
    switchFigure(1) ; clf ;
    plots = setdiff(...
      cat(2,...
      fieldnames(stats.train)', ...
      fieldnames(stats.val)'), {'num', 'time'}) ;
    for p = plots
      p = char(p) ;
      values = zeros(0, epoch) ;
      leg = {} ;
      for f = {'train', 'val'}
        f = char(f) ;
        if isfield(stats.(f), p)
          tmp = [stats.(f).(p)] ;
          values(end+1,:) = tmp(1,:)' ;
          leg{end+1} = f ;
        end
      end
      subplot(1,numel(plots),find(strcmp(p,plots))) ;
      plot(1:epoch, values','o-') ;
      xlabel('epoch') ;
      title(p) ;
      legend(leg{:}) ;
      grid on ;
    end
    drawnow ;
    print(1, modelFigPath, '-dpdf') ;
  end
end

% With multiple GPUs, return one copy
if isa(net, 'Composite'), net = net{1} ; end

% -------------------------------------------------------------------------
function err = error_multiclass(params, labels, res)
% -------------------------------------------------------------------------
predictions = gather(res(end-1).x) ;
[~,predictions] = sort(predictions, 3, 'descend') ;

% be resilient to badly formatted labels
if numel(labels) == size(predictions, 4)
  labels = reshape(labels,1,1,1,[]) ;
end

% skip null labels
mass = single(labels(:,:,1,:) > 0) ;
if size(labels,3) == 2
  % if there is a second channel in labels, used it as weights
  mass = mass .* labels(:,:,2,:) ;
  labels(:,:,2,:) = [] ;
end

m = min(5, size(predictions,3)) ;

error = ~bsxfun(@eq, predictions, labels) ;
err(1,1) = sum(sum(sum(mass .* error(:,:,1,:)))) ;
err(2,1) = sum(sum(sum(mass .* min(error(:,:,1:m,:),[],3)))) ;

% -------------------------------------------------------------------------
function err = error_binary(params, labels, res)
% -------------------------------------------------------------------------
predictions = gather(res(end-1).x) ;
error = bsxfun(@times, predictions, labels) < 0 ;
err = sum(error(:)) ;

% -------------------------------------------------------------------------
function err = error_none(params, labels, res)
% -------------------------------------------------------------------------
err = zeros(0,1) ;

% -------------------------------------------------------------------------
function [net, state] = processEpoch(net, state, params, mode)
% -------------------------------------------------------------------------
% Note that net is not strictly needed as an output argument as net
% is a handle class. However, this fixes some aliasing issue in the
% spmd caller.

<<<<<<< HEAD
% initialize empty momentum
if strcmp(mode,'train')
  for i = 1:numel(net.layers)
    if isfield(net.layers{i}, 'weights')
      for j = 1:numel(net.layers{i}.weights)
        state.layers{i}.solverState{j} = [] ;
      end
=======
% initialize with momentum 0
if isempty(state) || isempty(state.momentum)
  for i = 1:numel(net.layers)
    for j = 1:numel(net.layers{i}.weights)
      state.momentum{i}{j} = 0 ;
>>>>>>> 80886358
    end
  end
end

% move CNN  to GPU as needed
numGpus = numel(params.gpus) ;
if numGpus >= 1
  net = vl_simplenn_move(net, 'gpu') ;
  for i = 1:numel(state.momentum)
    for j = 1:numel(state.momentum{i})
      state.momentum{i}{j} = gpuArray(state.momentum{i}{j}) ;
    end
  end
end
if numGpus > 1
  parserv = ParameterServer(params.parameterServer) ;
  vl_simplenn_start_parserv(net, parserv) ;
else
  parserv = [] ;
end

% profile
if params.profile
  if numGpus <= 1
    profile clear ;
    profile on ;
  else
    mpiprofile reset ;
    mpiprofile on ;
  end
end

subset = params.(mode) ;
num = 0 ;
stats.num = 0 ; % return something even if subset = []
stats.time = 0 ;
adjustTime = 0 ;
res = [] ;
error = [] ;

start = tic ;
for t=1:params.batchSize:numel(subset)
  fprintf('%s: epoch %02d: %3d/%3d:', mode, params.epoch, ...
          fix((t-1)/params.batchSize)+1, ceil(numel(subset)/params.batchSize)) ;
  batchSize = min(params.batchSize, numel(subset) - t + 1) ;

  for s=1:params.numSubBatches
    % get this image batch and prefetch the next
    batchStart = t + (labindex-1) + (s-1) * numlabs ;
    batchEnd = min(t+params.batchSize-1, numel(subset)) ;
    batch = subset(batchStart : params.numSubBatches * numlabs : batchEnd) ;
    num = num + numel(batch) ;
    if numel(batch) == 0, continue ; end

    [im, labels] = params.getBatch(params.imdb, batch) ;

    if params.prefetch
      if s == params.numSubBatches
        batchStart = t + (labindex-1) + params.batchSize ;
        batchEnd = min(t+2*params.batchSize-1, numel(subset)) ;
      else
        batchStart = batchStart + numlabs ;
      end
      nextBatch = subset(batchStart : params.numSubBatches * numlabs : batchEnd) ;
      params.getBatch(params.imdb, nextBatch) ;
    end

    if numGpus >= 1
      im = gpuArray(im) ;
    end

    if strcmp(mode, 'train')
      dzdy = 1 ;
      evalMode = 'normal' ;
    else
      dzdy = [] ;
      evalMode = 'test' ;
    end
    net.layers{end}.class = labels ;
    res = vl_simplenn(net, im, dzdy, res, ...
                      'accumulate', s ~= 1, ...
                      'mode', evalMode, ...
                      'conserveMemory', params.conserveMemory, ...
                      'backPropDepth', params.backPropDepth, ...
                      'sync', params.sync, ...
                      'cudnn', params.cudnn, ...
                      'parameterServer', parserv, ...
                      'holdOn', s < params.numSubBatches) ;

    % accumulate errors
    error = sum([error, [...
      sum(double(gather(res(end).x))) ;
      reshape(params.errorFunction(params, labels, res),[],1) ; ]],2) ;
  end

  % accumulate gradient
  if strcmp(mode, 'train')
    if ~isempty(parserv), parserv.sync() ; end
    [net, res, state] = accumulateGradients(net, res, state, params, batchSize, parserv) ;
  end

  % get statistics
  time = toc(start) + adjustTime ;
  batchTime = time - stats.time ;
  stats = extractStats(net, params, error / num) ;
  stats.num = num ;
  stats.time = time ;
  currentSpeed = batchSize / batchTime ;
  averageSpeed = (t + batchSize - 1) / time ;
  if t == 3*params.batchSize + 1
    % compensate for the first three iterations, which are outliers
    adjustTime = 4*batchTime - time ;
    stats.time = time + adjustTime ;
  end

  fprintf(' %.1f (%.1f) Hz', averageSpeed, currentSpeed) ;
  for f = setdiff(fieldnames(stats)', {'num', 'time'})
    f = char(f) ;
    fprintf(' %s: %.3f', f, stats.(f)) ;
  end
  fprintf('\n') ;

  % collect diagnostic statistics
  if strcmp(mode, 'train') && params.plotDiagnostics
    switchfigure(2) ; clf ;
    diagn = [res.stats] ;
    diagnvar = horzcat(diagn.variation) ;
    barh(diagnvar) ;
    set(gca,'TickLabelInterpreter', 'none', ...
      'YTick', 1:numel(diagnvar), ...
      'YTickLabel',horzcat(diagn.label), ...
      'YDir', 'reverse', ...
      'XScale', 'log', ...
      'XLim', [1e-5 1]) ;
    drawnow ;
  end
end

% Save back to state.
state.stats.(mode) = stats ;
if params.profile
  if numGpus <= 1
    state.prof.(mode) = profile('info') ;
    profile off ;
  else
    state.prof.(mode) = mpiprofile('info');
    mpiprofile off ;
  end
end
if ~params.saveMomentum
  state.momentum = [] ;
else
  for i = 1:numel(state.momentum)
    for j = 1:numel(state.momentum{i})
      state.momentum{i}{j} = gather(state.momentum{i}{j}) ;
    end
  end
end

net = vl_simplenn_move(net, 'cpu') ;

% -------------------------------------------------------------------------
function [net, res, state] = accumulateGradients(net, res, state, params, batchSize, parserv)
% -------------------------------------------------------------------------
numGpus = numel(params.gpus) ;
otherGpus = setdiff(1:numGpus, labindex) ;

for l=numel(net.layers):-1:1
  for j=numel(res(l).dzdw):-1:1

    if ~isempty(parserv)
      tag = sprintf('l%d_%d',l,j) ;
      parDer = parserv.pull(tag) ;
    else
      parDer = res(l).dzdw{j}  ;
    end

    if j == 3 && strcmp(net.layers{l}.type, 'bnorm')
      % special case for learning bnorm moments
      thisLR = net.layers{l}.learningRate(j) ;
      net.layers{l}.weights{j} = vl_taccum(...
        1 - thisLR, ...
        net.layers{l}.weights{j}, ...
        thisLR / batchSize, ...
        parDer) ;
    else
<<<<<<< HEAD
      % compute gradient, with weight decay
      thisDecay = opts.weightDecay * net.layers{l}.weightDecay(j) ;
      thisLR = state.learningRate * net.layers{l}.learningRate(j) ;
      
      grad = (1 / batchSize) * res(l).dzdw{j} + thisDecay * net.layers{l}.weights{j};
      
      % call solver function to update weights
      [net.layers{l}.weights{j}, state.layers{l}.solverState{j}] = ...
          opts.solver(net.layers{l}.weights{j}, state.layers{l}.solverState{j}, ...
          grad, opts.solverOpts, thisLR) ;
=======
      % standard gradient training
      thisDecay = params.weightDecay * net.layers{l}.weightDecay(j) ;
      thisLR = params.learningRate * net.layers{l}.learningRate(j) ;

      state.momentum{l}{j} = vl_taccum(...
        params.momentum, ...
        state.momentum{l}{j}, ...
        - (1 / batchSize), ...
        parDer) ;

      net.layers{l}.weights{j} = vl_taccum(...
        (1 - thisLR * thisDecay / (1 - params.momentum)), ...
        net.layers{l}.weights{j}, ...
        thisLR, ...
        state.momentum{l}{j}) ;
>>>>>>> 80886358
    end

    % if requested, collect some useful stats for debugging
    if params.plotDiagnostics
      variation = [] ;
      label = '' ;
      switch net.layers{l}.type
        case {'conv','convt'}
<<<<<<< HEAD
          assert(isequal(opts.solver, @solver_sgd), 'plotDiagnostics is only supported when the solver is SGD.')
          variation = thisLR * mean(abs(state.layers{l}.solverState{j}(:))) ;
=======
          variation = thisLR * mean(abs(state.momentum{l}{j}(:))) ;
>>>>>>> 80886358
          if j == 1 % fiters
            base = mean(abs(net.layers{l}.weights{j}(:))) ;
            label = 'filters' ;
          else % biases
            base = mean(abs(res(l+1).x(:))) ;
            label = 'biases' ;
          end
          variation = variation / base ;
          label = sprintf('%s_%s', net.layers{l}.name, label) ;
      end
      res(l).stats.variation(j) = variation ;
      res(l).stats.label{j} = label ;
    end
  end
end

% -------------------------------------------------------------------------
function stats = accumulateStats(stats_)
% -------------------------------------------------------------------------

for s = {'train', 'val'}
  s = char(s) ;
  total = 0 ;

  % initialize stats stucture with same fields and same order as
  % stats_{1}
  stats__ = stats_{1} ;
  names = fieldnames(stats__.(s))' ;
  values = zeros(1, numel(names)) ;
  fields = cat(1, names, num2cell(values)) ;
  stats.(s) = struct(fields{:}) ;

  for g = 1:numel(stats_)
    stats__ = stats_{g} ;
    num__ = stats__.(s).num ;
    total = total + num__ ;

    for f = setdiff(fieldnames(stats__.(s))', 'num')
      f = char(f) ;
      stats.(s).(f) = stats.(s).(f) + stats__.(s).(f) * num__ ;

      if g == numel(stats_)
        stats.(s).(f) = stats.(s).(f) / total ;
      end
    end
  end
  stats.(s).num = total ;
end

% -------------------------------------------------------------------------
function stats = extractStats(net, params, errors)
% -------------------------------------------------------------------------
stats.objective = errors(1) ;
for i = 1:numel(params.errorLabels)
  stats.(params.errorLabels{i}) = errors(i+1) ;
end

% -------------------------------------------------------------------------
function saveState(fileName, net, state)
% -------------------------------------------------------------------------
save(fileName, 'net', 'state') ;

% -------------------------------------------------------------------------
function saveStats(fileName, stats)
% -------------------------------------------------------------------------
if exist(fileName)
  save(fileName, 'stats', '-append') ;
else
  save(fileName, 'stats') ;
end

% -------------------------------------------------------------------------
function [net, state, stats] = loadState(fileName)
% -------------------------------------------------------------------------
load(fileName, 'net', 'state', 'stats') ;
net = vl_simplenn_tidy(net) ;
if isempty(whos('stats'))
  error('Epoch ''%s'' was only partially saved. Delete this file and try again.', ...
        fileName) ;
end

% -------------------------------------------------------------------------
function epoch = findLastCheckpoint(modelDir)
% -------------------------------------------------------------------------
list = dir(fullfile(modelDir, 'net-epoch-*.mat')) ;
tokens = regexp({list.name}, 'net-epoch-([\d]+).mat', 'tokens') ;
epoch = cellfun(@(x) sscanf(x{1}{1}, '%d'), tokens) ;
epoch = max([epoch 0]) ;

% -------------------------------------------------------------------------
function switchFigure(n)
% -------------------------------------------------------------------------
if get(0,'CurrentFigure') ~= n
  try
    set(0,'CurrentFigure',n) ;
  catch
    figure(n) ;
  end
end

% -------------------------------------------------------------------------
function clearMex()
% -------------------------------------------------------------------------
%clear vl_tflow vl_imreadjpeg ;
disp('Clearing mex files') ;
clear mex ;
vl_tflow('reset') ;

% -------------------------------------------------------------------------
function prepareGPUs(params, cold)
% -------------------------------------------------------------------------
numGpus = numel(params.gpus) ;
if numGpus > 1
  % check parallel pool integrity as it could have timed out
  pool = gcp('nocreate') ;
  if ~isempty(pool) && pool.NumWorkers ~= numGpus
    delete(pool) ;
  end
  pool = gcp('nocreate') ;
  if isempty(pool)
    parpool('local', numGpus) ;
    cold = true ;
  end
end
if numGpus >= 1 && cold
  fprintf('%s: resetting GPU\n', mfilename) ;
  clearMex() ;
  if numGpus == 1
    disp(gpuDevice(params.gpus)) ;
  else
    spmd
      clearMex() ;
      disp(gpuDevice(params.gpus(labindex))) ;
    end
  end
end<|MERGE_RESOLUTION|>--- conflicted
+++ resolved
@@ -21,8 +21,6 @@
 opts.continue = true ;
 opts.batchSize = 256 ;
 opts.numSubBatches = 1 ;
-opts.solver = 'sgd' ;
-opts.solverOpts = struct() ;
 opts.train = [] ;
 opts.val = [] ;
 opts.gpus = [] ;
@@ -95,28 +93,6 @@
 
 state.getBatch = getBatch ;
 stats = [] ;
-
-% setup solver function, and default hyper-parameters for each solver
-if ischar(opts.solver)
-  solverOpts = [] ;
-  switch opts.solver
-  case 'sgd'
-    solverOpts.momentum = opts.momentum ;  % backward compatibility
-  case 'adagrad'
-    solverOpts.epsilon = 1e-10 ;
-    solverOpts.rho = 1 ;
-  case 'adadelta'
-    solverOpts.epsilon = 1e-6 ;
-    solverOpts.rho = 0.9 ;
-  case 'rmsprop'
-    solverOpts.epsilon = 1e-8 ;
-    solverOpts.rho = 0.99 ;
-  end
-  if ~isempty(solverOpts)
-    [opts.solverOpts, ~] = vl_argparse(solverOpts, opts.solverOpts) ;
-  end
-  opts.solver = str2func(['solver_' opts.solver]) ;
-end
 
 % -------------------------------------------------------------------------
 %                                                        Train and validate
@@ -252,21 +228,11 @@
 % is a handle class. However, this fixes some aliasing issue in the
 % spmd caller.
 
-<<<<<<< HEAD
-% initialize empty momentum
-if strcmp(mode,'train')
-  for i = 1:numel(net.layers)
-    if isfield(net.layers{i}, 'weights')
-      for j = 1:numel(net.layers{i}.weights)
-        state.layers{i}.solverState{j} = [] ;
-      end
-=======
 % initialize with momentum 0
 if isempty(state) || isempty(state.momentum)
   for i = 1:numel(net.layers)
     for j = 1:numel(net.layers{i}.weights)
       state.momentum{i}{j} = 0 ;
->>>>>>> 80886358
     end
   end
 end
@@ -453,18 +419,6 @@
         thisLR / batchSize, ...
         parDer) ;
     else
-<<<<<<< HEAD
-      % compute gradient, with weight decay
-      thisDecay = opts.weightDecay * net.layers{l}.weightDecay(j) ;
-      thisLR = state.learningRate * net.layers{l}.learningRate(j) ;
-      
-      grad = (1 / batchSize) * res(l).dzdw{j} + thisDecay * net.layers{l}.weights{j};
-      
-      % call solver function to update weights
-      [net.layers{l}.weights{j}, state.layers{l}.solverState{j}] = ...
-          opts.solver(net.layers{l}.weights{j}, state.layers{l}.solverState{j}, ...
-          grad, opts.solverOpts, thisLR) ;
-=======
       % standard gradient training
       thisDecay = params.weightDecay * net.layers{l}.weightDecay(j) ;
       thisLR = params.learningRate * net.layers{l}.learningRate(j) ;
@@ -480,7 +434,6 @@
         net.layers{l}.weights{j}, ...
         thisLR, ...
         state.momentum{l}{j}) ;
->>>>>>> 80886358
     end
 
     % if requested, collect some useful stats for debugging
@@ -489,12 +442,7 @@
       label = '' ;
       switch net.layers{l}.type
         case {'conv','convt'}
-<<<<<<< HEAD
-          assert(isequal(opts.solver, @solver_sgd), 'plotDiagnostics is only supported when the solver is SGD.')
-          variation = thisLR * mean(abs(state.layers{l}.solverState{j}(:))) ;
-=======
           variation = thisLR * mean(abs(state.momentum{l}{j}(:))) ;
->>>>>>> 80886358
           if j == 1 % fiters
             base = mean(abs(net.layers{l}.weights{j}(:))) ;
             label = 'filters' ;
