--- conflicted
+++ resolved
@@ -1,14 +1,9 @@
 function cnn_vgg_faces()
 %CNN_VGG_FACES  Demonstrates how to use VGG-Face
 
-<<<<<<< HEAD
-% run matlab/vl_setupnn
-modelPath = 'data/models/vgg-face.mat' ;
-=======
 % Setup MatConvNet.
 run(fullfile(fileparts(mfilename('fullpath')), ...
   '..', '..', 'matlab', 'vl_setupnn.m')) ;
->>>>>>> 1d9784f9
 
 % Load the VGG-Face model.
 modelPath = fullfile(vl_rootnn,'data','models','vgg-face.mat') ;
