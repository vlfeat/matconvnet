#! /usr/bin/python
# file: import-caffe.py
# brief: Caffe importer for DagNN and SimpleNN
# author: Karel Lenc and Andrea Vedaldi

# Requires Google Protobuf for Python and SciPy

import argparse
import code
import os
import re
import sys
from ast import literal_eval as make_tuple

import google.protobuf
import numpy
import scipy.io

from layers import *


# --------------------------------------------------------------------
#                                                  Check NumPy version
# --------------------------------------------------------------------

def versiontuple(version):
    return tuple(map(int, (version.split("."))))


min_numpy_version = "1.7.0"
if versiontuple(numpy.version.version) < versiontuple(min_numpy_version):
    print 'Unsupported numpy version ({}), must be >= {}'.format(numpy.version.version,
                                                                 min_numpy_version)
    sys.exit(0)


# --------------------------------------------------------------------
#                                                     Helper functions
# --------------------------------------------------------------------

def find(seq, name):
    for item in seq:
        if item.name == name:
            return item
    return None


def blobproto_to_array(blob):
    """Convert a Caffe Blob to a numpy array.

  It also reverses the order of all dimensions to [width, height,
  channels, instance].
  """
    dims = []
    if hasattr(blob, 'shape'):
        dims = tolist(blob.shape.dim)
    if not dims:
        dims = [blob.num, blob.channels, blob.height, blob.width]
    return np.array(blob.data, dtype='float32').reshape(dims).transpose()


def dict_to_struct_array(d):
    if not d:
        return np.zeros((0,))
    dt = [(x, object) for x in d.keys()]
    y = np.empty((1,), dtype=dt)
    for x in d.keys():
        y[x][0] = d[x]
    return y


def tolist(x):
    "Convert x to a Python list. x can be a Protobuf container, a list or tuple, or scalar"
    if isinstance(x, google.protobuf.internal.containers.RepeatedScalarFieldContainer):
        return [z for z in x]
    elif isinstance(x, (list, tuple)):
        return [z for z in x]
    else:
        return [x]


def escape(name):
    return name.replace('-', '_')


# --------------------------------------------------------------------
#                                                        Parse options
# --------------------------------------------------------------------

parser = argparse.ArgumentParser(description='Convert a Caffe CNN into a MATLAB structure.')
parser.add_argument('caffe_proto',
                    type=argparse.FileType('rb'),
                    help='The Caffe CNN parameter file (ASCII .proto)')
parser.add_argument('--caffe-data',
                    type=argparse.FileType('rb'),
                    help='The Caffe CNN data file (binary .proto)')
parser.add_argument('output',
                    type=argparse.FileType('wb'),
                    help='Output MATLAB file')
parser.add_argument('--average-image',
                    type=argparse.FileType('rb'),
                    nargs='?',
                    help='Average image')
parser.add_argument('--average-value',
                    type=str,
                    nargs='?',
                    default=None,
                    help='Average image value')
parser.add_argument('--synsets',
                    type=argparse.FileType('r'),
                    nargs='?',
                    help='Synset file (ASCII)')
parser.add_argument('--class-names',
                    type=str,
                    nargs='?',
                    help='Class names')
parser.add_argument('--caffe-variant',
                    type=str,
                    nargs='?',
                    default='caffe',
                    help='Variant of Caffe software (use ? to get a list)')
parser.add_argument('--transpose',
                    dest='transpose',
                    action='store_true',
                    help='Transpose CNN in a sane MATLAB format')
parser.add_argument('--no-transpose',
                    dest='transpose',
                    action='store_false',
                    help='Do not transpose CNN')
parser.add_argument('--color-format',
                    dest='color_format',
                    default='bgr',
                    action='store',
                    help='Set the color format used by the network: ''rgb'' or ''bgr'' (default)')
parser.add_argument('--preproc',
                    type=str,
                    nargs='?',
                    default='caffe',
                    help='Variant of image preprocessing to use (use ? to get a list)')
parser.add_argument('--simplify',
                    dest='simplify',
                    action='store_true',
                    help='Apply simplifications')
parser.add_argument('--no-simplify',
                    dest='simplify',
                    action='store_false',
                    help='Do not apply simplifications')
parser.add_argument('--remove-dropout',
                    dest='remove_dropout',
                    action='store_true',
                    help='Remove dropout layers')
parser.add_argument('--no-remove-dropout',
                    dest='remove_dropout',
                    action='store_false',
                    help='Do not remove dropout layers')
parser.add_argument('--remove-loss',
                    dest='remove_loss',
                    action='store_true',
                    help='Remove loss layers')
parser.add_argument('--no-remove-loss',
                    dest='remove_loss',
                    action='store_false',
                    help='Do not remove loss layers')
parser.add_argument('--append-softmax',
                    dest='append_softmax',
                    action='append',
                    default=[],
                    help='Add a softmax layer after the specified layer')
parser.add_argument('--output-format',
                    dest='output_format',
                    default='dagnn',
                    help='Either ''dagnn'' or ''simplenn''')

parser.set_defaults(transpose=True)
parser.set_defaults(remove_dropout=False)
parser.set_defaults(remove_loss=False)
parser.set_defaults(simplify=True)
args = parser.parse_args()

print 'Caffe varaint set to', args.caffe_variant
if args.caffe_variant == 'vgg-caffe':
    import proto.vgg_caffe_pb2 as caffe_pb2
elif args.caffe_variant == 'caffe-old':
    import proto.caffe_old_pb2 as caffe_pb2
elif args.caffe_variant == 'caffe':
    import proto.caffe_pb2 as caffe_pb2
elif args.caffe_variant == 'caffe_0115':
    import proto.caffe_0115_pb2 as caffe_pb2
elif args.caffe_variant == 'caffe_6e3916':
    import proto.caffe_6e3916_pb2 as caffe_pb2
elif args.caffe_variant == 'caffe_b590f1d':
    import proto.caffe_b590f1d_pb2 as caffe_pb2
elif args.caffe_variant == '?':
    print 'Supported variants: caffe, vgg-caffe, caffe-old, caffe_0115, caffe_6e3916, caffe_5b0f1d'
    sys.exit(0)
else:
    print 'Unknown Caffe variant', args.caffe_variant
    sys.exit(1)

if args.preproc == '?':
    print 'Preprocessing variants: caffe, vgg, fcn'
    sys.exit(0)
if args.preproc not in ['caffe', 'vgg-caffe', 'fcn']:
    print 'Unknown preprocessing variant', args.preproc
    sys.exit(1)


# --------------------------------------------------------------------
#                                                     Helper functions
# --------------------------------------------------------------------

def keyboard(banner=None):
    ''' Function that mimics the matlab keyboard command '''
    # use exception trick to pick up the current frame
    try:
        raise None
    except:
        frame = sys.exc_info()[2].tb_frame.f_back
    print "# Use quit() to exit :) Happy debugging!"
    # evaluate commands in current namespace
    namespace = frame.f_globals.copy()
    namespace.update(frame.f_locals)
    try:
        code.interact(banner=banner, local=namespace)
    except SystemExit:
        return


def bilinear_interpolate(im, x, y):
    x = np.asarray(x)
    y = np.asarray(y)

    x0 = np.floor(x).astype(int)
    x1 = x0 + 1
    y0 = np.floor(y).astype(int)
    y1 = y0 + 1

    y1 = np.clip(y1, 0, im.shape[0] - 1);
    x0 = np.clip(x0, 0, im.shape[1] - 1);
    x1 = np.clip(x1, 0, im.shape[1] - 1);
    y0 = np.clip(y0, 0, im.shape[0] - 1);

    Ia = im[y0, x0]
    Ib = im[y1, x0]
    Ic = im[y0, x1]
    Id = im[y1, x1]

    wa = (1 - x + x0) * (1 - y + y0)
    wb = (1 - x + x0) * (y - y0)
    wc = (x - x0) * (1 - y + y0)
    wd = (x - x0) * (y - y0)

    wa = wa.reshape(x.shape[0], x.shape[1], 1)
    wb = wb.reshape(x.shape[0], x.shape[1], 1)
    wc = wc.reshape(x.shape[0], x.shape[1], 1)
    wd = wd.reshape(x.shape[0], x.shape[1], 1)

    return wa * Ia + wb * Ib + wc * Ic + wd * Id


# Get the parameters for a layer from Caffe's proto entries
def getopts(layer, name):
    if hasattr(layer, name):
        return getattr(layer, name)
    else:
        # Older Caffe proto formats did not have sub-structures for layer
        # specific parameters but mixed everything up! This falls back to
        # that situation when fetching the parameters.
        return layer


# --------------------------------------------------------------------
#                                                   Load average image
# --------------------------------------------------------------------

average_image = None
resize_average_image = False
if args.average_image:
    print 'Loading average image from {}'.format(args.average_image.name)
    resize_average_image = True  # in case different from data size
    avgim_nm, avgim_ext = os.path.splitext(args.average_image.name)
    if avgim_ext == '.binaryproto':
        blob = caffe_pb2.BlobProto()
        blob.MergeFromString(args.average_image.read())
        average_image = blobproto_to_array(blob).astype('float32')
        average_image = np.squeeze(average_image, 3)
        if args.transpose and average_image is not None:
            average_image = average_image.transpose([1, 0, 2])
            average_image = average_image[:, :, :: -1]  # to RGB
    elif avgim_ext == '.mat':
        avgim_data = scipy.io.loadmat(args.average_image)
        average_image = avgim_data['mean_img']
    else:
        print 'Unsupported average image format {}'.format(avgim_ext)

if args.average_value:
    rgb = make_tuple(args.average_value)
    print 'Using average image value', rgb
    # this will be resized later to a constant image
    average_image = np.array(rgb, dtype=float).reshape(1, 1, 3, order='F')
    resize_average_image = False

# --------------------------------------------------------------------
#                                      Load ImageNet synseths (if any)
# --------------------------------------------------------------------

synsets_wnid = None
synsets_name = None

if args.synsets:
    print 'Loading synsets from {}'.format(args.synsets.name)
    r = re.compile('(?P<wnid>n[0-9]{8}?) (?P<name>.*)')
    synsets_wnid = []
    synsets_name = []
    for line in args.synsets:
        match = r.match(line)
        synsets_wnid.append(match.group('wnid'))
        synsets_name.append(match.group('name'))

if args.class_names:
    synsets_wnid = list(make_tuple(args.class_names))
    synsets_name = synsets_wnid

# --------------------------------------------------------------------
#                                                          Load layers
# --------------------------------------------------------------------

# Caffe stores the network structure and data into two different files
# We load them both and merge them into a single MATLAB structure

net = caffe_pb2.NetParameter()
data = caffe_pb2.NetParameter()

print 'Loading Caffe CNN structure from {}'.format(args.caffe_proto.name)
google.protobuf.text_format.Merge(args.caffe_proto.read(), net)

if args.caffe_data:
    print 'Loading Caffe CNN parameters from {}'.format(args.caffe_data.name)
    data.MergeFromString(args.caffe_data.read())

# --------------------------------------------------------------------
#                                   Read layers in a CaffeModel object
# --------------------------------------------------------------------

if args.caffe_variant in ['caffe_b590f1d']:
    layers_list = net.layer
    data_layers_list = data.layer
else:
    layers_list = net.layers
    data_layers_list = data.layers

print 'Converting {} layers'.format(len(layers_list))

cmodel = CaffeModel()
for layer in layers_list:

    # Depending on how old the proto-buf, the top and bottom parameters
    # are found at a different level than the others
    top = layer.top
    bottom = layer.bottom
    if args.caffe_variant in ['vgg-caffe', 'caffe-old']:
        layer = layer.layer

    # get the type of layer
    # depending on the Caffe variant, this is a string or a numeric
    # ID, which we convert back to a string
    ltype = layer.type
    if not isinstance(ltype, basestring): ltype = layers_type[ltype]
    print 'Added layer \'{}\' ({})'.format(ltype, layer.name)

    # ~~~~~~~~~~~~~~~~~~~~~~~~~~~~~~~~~~~~~~~~~~~~~~~~~~~~~~~~~~~~~~~~~~
    if ltype in ['conv', 'deconvolution', 'Convolution', 'Deconvolution']:
        opts = getopts(layer, 'convolution_param')
        if hasattr(opts, 'kernelsize'):
            kernel_size = opts.kernelsize
        else:
            kernel_size = opts.kernel_size
        if hasattr(opts, 'bias_term'):
            bias_term = opts.bias_term
        else:
            bias_term = True
        if hasattr(opts, 'dilation'):
            dilation = opts.dilation
        else:
            dilation = 1
        if ltype in ['conv', 'Convolution']:
            clayer = CaffeConv(layer.name, bottom, top,
                               kernel_size=tolist(kernel_size),
                               bias_term=bias_term,
                               num_output=opts.num_output,
                               group=opts.group,
                               dilation=dilation,
                               stride=tolist(opts.stride),
                               pad=tolist(opts.pad))
        else:
            clayer = CaffeDeconvolution(layer.name, bottom, top,
                                        kernel_size=tolist(kernel_size),
                                        bias_term=bias_term,
                                        num_output=opts.num_output,
                                        group=opts.group,
                                        dilation=dilation,
                                        stride=tolist(opts.stride),
                                        pad=tolist(opts.pad))

    # ~~~~~~~~~~~~~~~~~~~~~~~~~~~~~~~~~~~~~~~~~~~~~~~~~~~~~~~~~~~~~~~~~~
    elif ltype in ['innerproduct', 'inner_product', 'InnerProduct']:
        opts = getopts(layer, 'inner_product_param')
        if hasattr(opts, 'bias_term'):
            bias_term = opts.bias_term
        else:
            bias_term = True
        if hasattr(opts, 'axis'):
            axis = opts.axis
        else:
            axis = 1
        clayer = CaffeInnerProduct(layer.name, bottom, top,
                                   num_output=opts.num_output,
                                   bias_term=bias_term,
                                   axis=axis)

    # ~~~~~~~~~~~~~~~~~~~~~~~~~~~~~~~~~~~~~~~~~~~~~~~~~~~~~~~~~~~~~~~~~~
    elif ltype in ['relu', 'ReLU']:
        clayer = CaffeReLU(layer.name, bottom, top)

    # ~~~~~~~~~~~~~~~~~~~~~~~~~~~~~~~~~~~~~~~~~~~~~~~~~~~~~~~~~~~~~~~~~~
    elif ltype in ['crop', 'Crop']:
        clayer = CaffeCrop(layer.name, bottom, top)

    # ~~~~~~~~~~~~~~~~~~~~~~~~~~~~~~~~~~~~~~~~~~~~~~~~~~~~~~~~~~~~~~~~~~
    elif ltype in ['lrn', 'LRN']:
        opts = getopts(layer, 'lrn_param')
        local_size = float(opts.local_size)
        alpha = float(opts.alpha)
        beta = float(opts.beta)
        kappa = opts.k if hasattr(opts, 'k') else 1.
        regions = ['across_channels', 'within_channel']
        if hasattr(opts, 'norm_region'):
            norm_region = opts.norm_region
        else:
            norm_region = 0
        clayer = CaffeLRN(layer.name, bottom, top,
                          local_size=local_size,
                          alpha=alpha,
                          beta=beta,
                          norm_region=regions[norm_region],
                          kappa=kappa)

    # ~~~~~~~~~~~~~~~~~~~~~~~~~~~~~~~~~~~~~~~~~~~~~~~~~~~~~~~~~~~~~~~~~~
    elif ltype in ['pool', 'Pooling']:
        opts = getopts(layer, 'pooling_param')
        if hasattr(layer, 'kernelsize'):
            kernel_size = opts.kernelsize
        else:
            kernel_size = opts.kernel_size
        clayer = CaffePooling(layer.name, bottom, top,
                              method=['max', 'avg'][opts.pool],
                              pad=tolist(opts.pad),
                              kernel_size=tolist(kernel_size),
                              stride=tolist(opts.stride))

    # ~~~~~~~~~~~~~~~~~~~~~~~~~~~~~~~~~~~~~~~~~~~~~~~~~~~~~~~~~~~~~~~~~~
    elif ltype in ['dropout', 'Dropout']:
        opts = getopts(layer, 'dropout_param')
        clayer = CaffeDropout(layer.name, bottom, top,
                              opts.dropout_ratio)

    # ~~~~~~~~~~~~~~~~~~~~~~~~~~~~~~~~~~~~~~~~~~~~~~~~~~~~~~~~~~~~~~~~~~
    elif ltype in ['softmax', 'Softmax']:
        clayer = CaffeSoftMax(layer.name, bottom, top)

    # ~~~~~~~~~~~~~~~~~~~~~~~~~~~~~~~~~~~~~~~~~~~~~~~~~~~~~~~~~~~~~~~~~~
    elif ltype in ['softmax_loss', 'SoftmaxLoss']:
        clayer = CaffeSoftMaxLoss(layer.name, bottom, top)

    # ~~~~~~~~~~~~~~~~~~~~~~~~~~~~~~~~~~~~~~~~~~~~~~~~~~~~~~~~~~~~~~~~~~
    elif ltype in ['concat', 'Concat']:
        opts = getopts(layer, 'concat_param')
        clayer = CaffeConcat(layer.name, bottom, top,
                             3 - opts.concat_dim)  # todo: depreceted in recent Caffes

    # ~~~~~~~~~~~~~~~~~~~~~~~~~~~~~~~~~~~~~~~~~~~~~~~~~~~~~~~~~~~~~~~~~~
    elif ltype in ['slice', 'Slice']:
        opts = getopts(layer, 'slice_param')
        clayer = CaffeSlice(layer.name, bottom, top, 3 - opts.axis, opts.slice_point)

    # ~~~~~~~~~~~~~~~~~~~~~~~~~~~~~~~~~~~~~~~~~~~~~~~~~~~~~~~~~~~~~~~~~~
    elif ltype in ['Scale']:
        opts = getopts(layer, 'scale_param')
        clayer = CaffeScale(layer.name, bottom, top,
                            axis=opts.axis,
                            num_axes=opts.num_axes,
                            bias_term=opts.bias_term)

    # ~~~~~~~~~~~~~~~~~~~~~~~~~~~~~~~~~~~~~~~~~~~~~~~~~~~~~~~~~~~~~~~~~~
    elif ltype in ['BatchNorm']:
        opts = getopts(layer, 'batch_norm_param')
        clayer = CaffeBatchNorm(layer.name, bottom, top,
                                use_global_stats=opts.use_global_stats,
                                moving_average_fraction=opts.moving_average_fraction,
                                eps=opts.eps)

    # ~~~~~~~~~~~~~~~~~~~~~~~~~~~~~~~~~~~~~~~~~~~~~~~~~~~~~~~~~~~~~~~~~~
    elif ltype in ['eltwise', 'Eltwise']:
        opts = getopts(layer, 'eltwise_param')
        operations = ['prod', 'sum', 'max']
        clayer = CaffeEltWise(layer.name, bottom, top,
                              operation=operations[opts.operation],
                              coeff=opts.coeff,
                              stable_prod_grad=opts.stable_prod_grad)

    # ~~~~~~~~~~~~~~~~~~~~~~~~~~~~~~~~~~~~~~~~~~~~~~~~~~~~~~~~~~~~~~~~~~
    elif ltype in ['data', 'Data']:
        opts = getopts(layer, 'eltwise_param')
        operations = ['prod', 'sum', 'max']
        clayer = CaffeData(layer.name, bottom, top,
                           operation=operations[opts.operation],
                           coeff=opts.coeff,
                           stable_prod_grad=opts.stable_prod_grad)

        # ~~~~~~~~~~~~~~~~~~~~~~~~~~~~~~~~~~~~~~~~~~~~~~~~~~~~~~~~~~~~~~~~~~
    elif ltype in ['accuracy', 'Accuracy']:
        continue

    # ~~~~~~~~~~~~~~~~~~~~~~~~~~~~~~~~~~~~~~~~~~~~~~~~~~~~~~~~~~~~~~~~~~
    else:
        print 'Warning: unknown layer type', ltype
        continue

    if clayer is not None:
        clayer.model = cmodel
        cmodel.addLayer(clayer)
        # Fill parameters
        for dlayer in data_layers_list:
            if args.caffe_variant in ['vgg-caffe', 'caffe-old']:
                dlayer = dlayer.layer
            if dlayer.name == layer.name:
                for i, blob in enumerate(dlayer.blobs):
                    blob = blobproto_to_array(blob).astype('float32')
                    print '  + parameter \'%s\' <-- blob%s' % (clayer.params[i], blob.shape)
                    clayer.setBlob(cmodel, i, blob)

# --------------------------------------------------------------------
#                             Get the size of the input to the network
# --------------------------------------------------------------------

for i, inputVarName in enumerate(net.input):
    if hasattr(net, 'input_shape') and net.input_shape:
        shape = copy.deepcopy(net.input_shape[i])
        shape.reverse()
    else:
        shape = [net.input_dim[k + 4 * i] for k in [3, 2, 1, 0]]
    print '  c- Input \'{}\' is {}'.format(inputVarName, shape)
    cmodel.vars[inputVarName].shape = shape
    # heuristic: the first input or 'data' is the input image
    if i == 0 or inputVarName == 'data': dataShape = shape

    # mark any 3-channels input as BGR for the purpose of RGB conversion
    # rare Caffe networks are trained in RGB format, so this can be skipped
    # this is decided based on the value of the --color-format option
    if cmodel.vars[inputVarName].shape[2] == 3:
        cmodel.vars[inputVarName].bgrInput = (args.color_format == 'bgr')

# --------------------------------------------------------------------
#                                                      Edit operations
# --------------------------------------------------------------------

# The first step is to compute the size of all the variables in the
# model, starting from the input. A small number of conversions
# require this information to be done properly. In particular:
#
# * For Pooling layers, fix incompatibility between pooling padding in MatConvNet and Caffe
# * For Crop layers (in FCNs), determine the amount of crop (in Caffe this is done at run time)

cmodel.reshape()

# Next, MATLAB uses a column major image format, whereas Caffe uses a
# row major.  We fix this by transposing X and Y in all spatial
# layers.

if args.transpose: cmodel.transpose()

# Rename layers, parametrs, and variables if they contain
# symbols that are incompatible with MatConvNet

layerNames = cmodel.layers.keys()
for name in layerNames:
    ename = escape(name)
    if ename == name: continue
    # ensure unique
    while cmodel.layers.has_key(ename): ename = ename + 'x'
    print "Renaming layer {} to {}".format(name, ename)
    cmodel.renameLayer(name, ename)

varNames = cmodel.vars.keys()
for name in varNames:
    ename = escape(name)
    if ename == name: continue
    while cmodel.vars.has_key(ename): ename = ename + 'x'
    print "Renaming variable {} to {}".format(name, ename)
    cmodel.renameVar(name, ename)

parNames = cmodel.params.keys()
for name in parNames:
    ename = escape(name)
    if ename == name: continue
    while cmodel.params.has_key(ename): ename = ename + 'x'
    print "Renaming parameter {} to {}".format(name, ename)
    cmodel.renameParam(name, ename)

# Split in-place layers
for layer in cmodel.layers.itervalues():
    if len(layer.inputs[0]) >= 1 and \
                    len(layer.outputs[0]) >= 1 and \
                    layer.inputs[0] == layer.outputs[0]:
        name = layer.inputs[0]
        ename = layer.inputs[0]
        while cmodel.vars.has_key(ename): ename = ename + 'x'
        print "Splitting in-place: renaming variable {} to {}".format(name, ename)
        cmodel.addVar(ename)
        cmodel.renameVar(name, ename, afterLayer=layer.name)
        layer.inputs[0] = name
        layer.outputs[0] = ename

# Remove dropout
if args.remove_dropout:
    layerNames = cmodel.layers.keys()
    for name in layerNames:
        layer = cmodel.layers[name]
        if type(layer) is CaffeDropout:
            print "Removing dropout layer ", name
            cmodel.renameVar(layer.outputs[0], layer.inputs[0])
            cmodel.removeLayer(name)

# Remove loss
if args.remove_dropout:
    layerNames = cmodel.layers.keys()
    for name in layerNames:
        layer = cmodel.layers[name]
        if type(layer) is CaffeSoftMaxLoss:
            print "Removing loss layer ", name
            cmodel.renameVar(layer.outputs[0], layer.inputs[0])
            cmodel.removeLayer(name)

# Simplifications
if args.simplify:
<<<<<<< HEAD
    # BatchNorm followed by Scale
    layerNames = cmodel.layers.keys()
    for name in layerNames:
        layer = cmodel.layers[name]
        if type(layer) is CaffeScale:
            if len(layer.inputs) > 1:
                continue  # the scaling factor is an input, not a parameter
            if len(cmodel.getLayersWithInput(layer.inputs[0])) > 1:
                continue  # other layers use the same input
            parentNames = cmodel.getLayersWithOutput(layer.inputs[0])
            if len(parentNames) != 1: continue
            parent = cmodel.layers[parentNames[0]]
            if type(parent) is not CaffeBatchNorm: continue
            print "Simplifying scale layer \'{}\'".format(name)
            smult = cmodel.params[layer.params[0]]
            sbias = cmodel.params[layer.params[1]]
            mult = cmodel.params[parent.params[0]]
            bias = cmodel.params[parent.params[1]]
            mult.value = mult.value * smult.value
            bias.value = smult.value * bias.value + sbias.value
            cmodel.renameVar(layer.outputs[0], layer.inputs[0])
            cmodel.removeLayer(name)
=======
  # BatchNorm followed by Scale
  layerNames = cmodel.layers.keys()
  for name in layerNames:
    layer = cmodel.layers[name]
    if type(layer) is CaffeScale:
      if len(layer.inputs) > 1:
        continue # the scaling factor is an input, not a parameter
      if len(cmodel.getLayersWithInput(layer.inputs[0])) > 1:
        continue # other layers use the same input
      parentNames = cmodel.getLayersWithOutput(layer.inputs[0])
      if len(parentNames) != 1: continue
      parent = cmodel.layers[parentNames[0]]
      if type(parent) is not CaffeBatchNorm: continue
      smult = cmodel.params[layer.params[0]]
      sbias = cmodel.params[layer.params[1]]
      mult = cmodel.params[parent.params[0]]
      bias = cmodel.params[parent.params[1]]
      # simplification can only occur if scale layer is 1x1xC
      if smult.shape[0] != 1 or smult.shape[1] != 1: continue
      C = smult.shape[2]
      mult.value = np.reshape(smult.value, (C,)) * mult.value
      bias.value = np.reshape(smult.value, (C,)) * bias.value + \
                   np.reshape(sbias.value, (C,))
      print "Simplifying scale layer \'{}\'".format(name)
      cmodel.renameVar(layer.outputs[0], layer.inputs[0])
      cmodel.removeLayer(name)
>>>>>>> 3a9bf9c1

# Append softmax
for i, name in enumerate(args.append_softmax):
    # search for the layer to append SoftMax to
    if not cmodel.layers.has_key(name):
        print 'Cannot append softmax to layer {} as no such layer could be found'.format(name)
        sys.exit(1)

    if len(args.append_softmax) > 1:
        layerName = 'softmax' + (l + 1)
        outputs = ['prob' + (l + 1)]
    else:
        layerName = 'softmax'
        outputs = ['prob']

    cmodel.addLayer(CaffeSoftMax(layerName,
                                 cmodel.layers[name].outputs[0:1],
                                 outputs))

cmodel.display()

# --------------------------------------------------------------------
#                                                        Normalization
# --------------------------------------------------------------------

if average_image is not None:
    if resize_average_image:
        x = numpy.linspace(0, average_image.shape[1] - 1, dataShape[0])
        y = numpy.linspace(0, average_image.shape[0] - 1, dataShape[1])
        x, y = np.meshgrid(x, y, sparse=False, indexing='xy')
        average_image = bilinear_interpolate(average_image, x, y)
else:
    average_image = np.zeros((0,), dtype='float')

mnormalization = {
    'imageSize': row(dataShape),
    'averageImage': average_image,
    'interpolation': 'bilinear',
    'keepAspect': True,
    'border': row([0, 0])}

if args.preproc == 'caffe':
    mnormalization['interpolation'] = 'bicubic'
    mnormalization['keepAspect'] = False
    mnormalization['border'] = row([256 - dataShape[0], 256 - dataShape[1]])

# --------------------------------------------------------------------
#                                                              Classes
# --------------------------------------------------------------------

mclassnames = np.empty((0,), dtype=np.object)
mclassdescriptions = np.array((0,), dtype=np.object)

if synsets_wnid:
    mclassnames = np.array(synsets_wnid, dtype=np.object).reshape(1, -1)

if synsets_name:
    mclassdescriptions = np.array(synsets_name, dtype=np.object).reshape(1, -1)

mclasses = dictToMatlabStruct({'name': mclassnames,
                               'description': mclassdescriptions})

# --------------------------------------------------------------------
#                                                    Convert to MATLAB
# --------------------------------------------------------------------

# net.meta
mmeta = dictToMatlabStruct({'normalization': mnormalization,
                            'classes': mclasses})

if args.output_format == 'dagnn':

    # This object should stay a dictionary and not a NumPy array due to
    # how NumPy saves to MATLAB

    mnet = {'layers': np.empty(shape=[0, ], dtype=mlayerdt),
            'params': np.empty(shape=[0, ], dtype=mparamdt),
            'meta': mmeta}

    for layer in cmodel.layers.itervalues():
        mnet['layers'] = np.append(mnet['layers'], layer.toMatlab(), axis=0)

    for param in cmodel.params.itervalues():
        mnet['params'] = np.append(mnet['params'], param.toMatlab(), axis=0)

    # to row
    mnet['layers'] = mnet['layers'].reshape(1, -1)
    mnet['params'] = mnet['params'].reshape(1, -1)

elif args.output_format == 'simplenn':

    # This object should stay a dictionary and not a NumPy array due to
    # how NumPy saves to MATLAB

    mnet = {'layers': np.empty(shape=[0, ], dtype=np.object),
            'meta': mmeta}

    for layer in cmodel.layers.itervalues():
        mnet['layers'] = np.append(mnet['layers'], np.object)
        mnet['layers'][-1] = dictToMatlabStruct(layer.toMatlabSimpleNN())

    # to row
    mnet['layers'] = mnet['layers'].reshape(1, -1)

# --------------------------------------------------------------------
#                                                          Save output
# --------------------------------------------------------------------

print 'Saving network to {}'.format(args.output.name)
scipy.io.savemat(args.output, mnet, oned_as='column')<|MERGE_RESOLUTION|>--- conflicted
+++ resolved
@@ -643,7 +643,6 @@
 
 # Simplifications
 if args.simplify:
-<<<<<<< HEAD
     # BatchNorm followed by Scale
     layerNames = cmodel.layers.keys()
     for name in layerNames:
@@ -657,33 +656,10 @@
             if len(parentNames) != 1: continue
             parent = cmodel.layers[parentNames[0]]
             if type(parent) is not CaffeBatchNorm: continue
-            print "Simplifying scale layer \'{}\'".format(name)
             smult = cmodel.params[layer.params[0]]
             sbias = cmodel.params[layer.params[1]]
             mult = cmodel.params[parent.params[0]]
             bias = cmodel.params[parent.params[1]]
-            mult.value = mult.value * smult.value
-            bias.value = smult.value * bias.value + sbias.value
-            cmodel.renameVar(layer.outputs[0], layer.inputs[0])
-            cmodel.removeLayer(name)
-=======
-  # BatchNorm followed by Scale
-  layerNames = cmodel.layers.keys()
-  for name in layerNames:
-    layer = cmodel.layers[name]
-    if type(layer) is CaffeScale:
-      if len(layer.inputs) > 1:
-        continue # the scaling factor is an input, not a parameter
-      if len(cmodel.getLayersWithInput(layer.inputs[0])) > 1:
-        continue # other layers use the same input
-      parentNames = cmodel.getLayersWithOutput(layer.inputs[0])
-      if len(parentNames) != 1: continue
-      parent = cmodel.layers[parentNames[0]]
-      if type(parent) is not CaffeBatchNorm: continue
-      smult = cmodel.params[layer.params[0]]
-      sbias = cmodel.params[layer.params[1]]
-      mult = cmodel.params[parent.params[0]]
-      bias = cmodel.params[parent.params[1]]
       # simplification can only occur if scale layer is 1x1xC
       if smult.shape[0] != 1 or smult.shape[1] != 1: continue
       C = smult.shape[2]
@@ -691,9 +667,8 @@
       bias.value = np.reshape(smult.value, (C,)) * bias.value + \
                    np.reshape(sbias.value, (C,))
       print "Simplifying scale layer \'{}\'".format(name)
-      cmodel.renameVar(layer.outputs[0], layer.inputs[0])
-      cmodel.removeLayer(name)
->>>>>>> 3a9bf9c1
+            cmodel.renameVar(layer.outputs[0], layer.inputs[0])
+            cmodel.removeLayer(name)
 
 # Append softmax
 for i, name in enumerate(args.append_softmax):
