--- conflicted
+++ resolved
@@ -480,10 +480,20 @@
         clayer = CaffeConcat(layer.name, bottom, top,
                              3 - opts.concat_dim)  # todo: depreceted in recent Caffes
 
+
+
     # ~~~~~~~~~~~~~~~~~~~~~~~~~~~~~~~~~~~~~~~~~~~~~~~~~~~~~~~~~~~~~~~~~~
     elif ltype in ['slice', 'Slice']:
         opts = getopts(layer, 'slice_param')
         clayer = CaffeSlice(layer.name, bottom, top, 3 - opts.axis, opts.slice_point)
+
+  # ~~~~~~~~~~~~~~~~~~~~~~~~~~~~~~~~~~~~~~~~~~~~~~~~~~~~~~~~~~~~~~~~~~
+  elif ltype in ['Scale']:
+    opts = getopts(layer, 'scale_param')
+    clayer = CaffeScale(layer.name, bottom, top,
+                        axis = opts.axis,
+                        num_axes = opts.num_axes,
+                        bias_term = opts.bias_term)
 
     # ~~~~~~~~~~~~~~~~~~~~~~~~~~~~~~~~~~~~~~~~~~~~~~~~~~~~~~~~~~~~~~~~~~
     elif ltype in ['Scale']:
@@ -525,7 +535,6 @@
 
     # ~~~~~~~~~~~~~~~~~~~~~~~~~~~~~~~~~~~~~~~~~~~~~~~~~~~~~~~~~~~~~~~~~~
     else:
-<<<<<<< HEAD
         print 'Warning: unknown layer type', ltype
         continue
 
@@ -541,140 +550,6 @@
                     blob = blobproto_to_array(blob).astype('float32')
                     print '  + parameter \'%s\' <-- blob%s' % (clayer.params[i], blob.shape)
                     clayer.setBlob(cmodel, i, blob)
-=======
-      bias_term = True
-    if hasattr(opts, 'axis'):
-      axis = opts.axis
-    else:
-      axis = 1
-    clayer = CaffeInnerProduct(layer.name, bottom, top,
-                               num_output = opts.num_output,
-                               bias_term = bias_term,
-                               axis = axis)
-
-  # ~~~~~~~~~~~~~~~~~~~~~~~~~~~~~~~~~~~~~~~~~~~~~~~~~~~~~~~~~~~~~~~~~~
-  elif ltype in ['relu', 'ReLU']:
-    clayer = CaffeReLU(layer.name, bottom, top)
-
-  # ~~~~~~~~~~~~~~~~~~~~~~~~~~~~~~~~~~~~~~~~~~~~~~~~~~~~~~~~~~~~~~~~~~
-  elif ltype in ['crop', 'Crop']:
-    clayer = CaffeCrop(layer.name, bottom, top)
-
-  # ~~~~~~~~~~~~~~~~~~~~~~~~~~~~~~~~~~~~~~~~~~~~~~~~~~~~~~~~~~~~~~~~~~
-  elif ltype in ['lrn', 'LRN']:
-    opts = getopts(layer, 'lrn_param')
-    local_size = float(opts.local_size)
-    alpha = float(opts.alpha)
-    beta = float(opts.beta)
-    kappa = opts.k if hasattr(opts,'k') else 1.
-    regions = ['across_channels', 'within_channel']
-    if hasattr(opts, 'norm_region'):
-      norm_region = opts.norm_region
-    else:
-      norm_region = 0
-    clayer = CaffeLRN(layer.name, bottom, top,
-                      local_size = local_size,
-                      alpha = alpha,
-                      beta = beta,
-                      norm_region = regions[norm_region],
-                      kappa = kappa)
-
-  # ~~~~~~~~~~~~~~~~~~~~~~~~~~~~~~~~~~~~~~~~~~~~~~~~~~~~~~~~~~~~~~~~~~
-  elif ltype in ['pool', 'Pooling']:
-    opts = getopts(layer, 'pooling_param')
-    if hasattr(layer, 'kernelsize'):
-      kernel_size = opts.kernelsize
-    else:
-      kernel_size = opts.kernel_size
-    clayer = CaffePooling(layer.name, bottom, top,
-                          method = ['max', 'avg'][opts.pool],
-                          pad = tolist(opts.pad),
-                          kernel_size = tolist(kernel_size),
-                          stride = tolist(opts.stride))
-
-  # ~~~~~~~~~~~~~~~~~~~~~~~~~~~~~~~~~~~~~~~~~~~~~~~~~~~~~~~~~~~~~~~~~~
-  elif ltype in ['dropout', 'Dropout']:
-    opts = getopts(layer, 'dropout_param')
-    clayer = CaffeDropout(layer.name, bottom, top,
-                          opts.dropout_ratio)
-
-  # ~~~~~~~~~~~~~~~~~~~~~~~~~~~~~~~~~~~~~~~~~~~~~~~~~~~~~~~~~~~~~~~~~~
-  elif ltype in ['softmax', 'Softmax']:
-    clayer = CaffeSoftMax(layer.name, bottom, top)
-
-  # ~~~~~~~~~~~~~~~~~~~~~~~~~~~~~~~~~~~~~~~~~~~~~~~~~~~~~~~~~~~~~~~~~~
-  elif ltype in ['softmax_loss', 'SoftmaxLoss']:
-    clayer = CaffeSoftMaxLoss(layer.name, bottom, top)
-
-  # ~~~~~~~~~~~~~~~~~~~~~~~~~~~~~~~~~~~~~~~~~~~~~~~~~~~~~~~~~~~~~~~~~~
-  elif ltype in ['concat', 'Concat']:
-    opts = getopts(layer, 'concat_param')
-    clayer = CaffeConcat(layer.name, bottom, top,
-                         3 - opts.concat_dim) # todo: depreceted in recent Caffes
-
-
-
-    # ~~~~~~~~~~~~~~~~~~~~~~~~~~~~~~~~~~~~~~~~~~~~~~~~~~~~~~~~~~~~~~~~~~
-    elif ltype in ['slice', 'Slice']:
-        opts = getopts(layer, 'slice_param')
-        clayer = CaffeSlice(layer.name, bottom, top, 3 - opts.axis, opts.slice_point)
-
-  # ~~~~~~~~~~~~~~~~~~~~~~~~~~~~~~~~~~~~~~~~~~~~~~~~~~~~~~~~~~~~~~~~~~
-  elif ltype in ['Scale']:
-    opts = getopts(layer, 'scale_param')
-    clayer = CaffeScale(layer.name, bottom, top,
-                        axis = opts.axis,
-                        num_axes = opts.num_axes,
-                        bias_term = opts.bias_term)
-
-  # ~~~~~~~~~~~~~~~~~~~~~~~~~~~~~~~~~~~~~~~~~~~~~~~~~~~~~~~~~~~~~~~~~~
-  elif ltype in ['BatchNorm']:
-    opts = getopts(layer, 'batch_norm_param')
-    clayer = CaffeBatchNorm(layer.name, bottom, top,
-                            use_global_stats = opts.use_global_stats,
-                            moving_average_fraction = opts.moving_average_fraction,
-                            eps = opts.eps)
-
-  # ~~~~~~~~~~~~~~~~~~~~~~~~~~~~~~~~~~~~~~~~~~~~~~~~~~~~~~~~~~~~~~~~~~
-  elif ltype in  ['eltwise', 'Eltwise']:
-    opts = getopts(layer, 'eltwise_param')
-    operations = ['prod', 'sum', 'max']
-    clayer = CaffeEltWise(layer.name, bottom, top,
-                          operation = operations[opts.operation],
-                          coeff = opts.coeff,
-                          stable_prod_grad = opts.stable_prod_grad)
-
-  # ~~~~~~~~~~~~~~~~~~~~~~~~~~~~~~~~~~~~~~~~~~~~~~~~~~~~~~~~~~~~~~~~~~
-  elif ltype in ['data', 'Data']:
-    opts = getopts(layer, 'eltwise_param')
-    operations = ['prod', 'sum', 'max']
-    clayer = CaffeData(layer.name, bottom, top,
-                       operation = operations[opts.operation],
-                       coeff = opts.coeff,
-                       stable_prod_grad = opts.stable_prod_grad)
-
-  # ~~~~~~~~~~~~~~~~~~~~~~~~~~~~~~~~~~~~~~~~~~~~~~~~~~~~~~~~~~~~~~~~~~
-  elif ltype in ['accuracy', 'Accuracy']:
-    continue
-
-  # ~~~~~~~~~~~~~~~~~~~~~~~~~~~~~~~~~~~~~~~~~~~~~~~~~~~~~~~~~~~~~~~~~~
-  else:
-    print 'Warning: unknown layer type', ltype
-    continue
-
-  if clayer is not None:
-    clayer.model = cmodel
-    cmodel.addLayer(clayer)
-    # Fill parameters
-    for dlayer in data_layers_list:
-      if args.caffe_variant in ['vgg-caffe', 'caffe-old']:
-        dlayer = dlayer.layer
-      if dlayer.name == layer.name:
-        for i, blob in enumerate(dlayer.blobs):
-          blob = blobproto_to_array(blob).astype('float32')
-          print '  + parameter \'%s\' <-- blob%s' % (clayer.params[i], blob.shape)
-          clayer.setBlob(cmodel, i, blob)
->>>>>>> 1d9784f9
 
 # --------------------------------------------------------------------
 #                             Get the size of the input to the network
